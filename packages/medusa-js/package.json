--- conflicted
+++ resolved
@@ -9,13 +9,8 @@
   ],
   "scripts": {
     "build": "tsc --build",
-<<<<<<< HEAD
-    "test": "jest --config jestconfig.json",
-    "prepare": "cross-env NODE_ENV=production yarn run build"
-=======
-    "test": "jest --passWithNoTests",
-    "prepare": "cross-env NODE_ENV=production npm run build"
->>>>>>> 1c58a118
+    "prepare": "cross-env NODE_ENV=production yarn run build",
+    "test": "jest --passWithNoTests"
   },
   "author": "Oliver Juhl",
   "license": "MIT",
