import { IsBoolean, IsObject, IsOptional, IsString } from "class-validator"

import { BatchJob } from "../../../../models"
import BatchJobService from "../../../../services/batch-job"
import { validator } from "../../../../utils/validator"
<<<<<<< HEAD
=======
import { BatchJob } from "../../../../models"
import { EntityManager } from "typeorm"
>>>>>>> bc7c2d9c

/**
 * @oas [post] /batch-jobs
 * operationId: "PostBatchJobs"
 * summary: "Create a Batch Job"
 * description: "Creates a Batch Job."
 * x-authenticated: true
 * requestBody:
 *   content:
 *    application/json:
 *      schema:
 *        required:
 *          - type
 *          - context
 *        properties:
 *          type:
 *            type: string
 *            description: The type of batch job to start.
 *            example: product-export
 *          context:
 *            type: object
 *            description: Additional infomration regarding the batch to be used for processing.
 *            example:
 *              shape:
 *                prices:
 *                  - region: null
 *                    currency_code: "eur"
 *                dynamicImageColumnCount: 4
 *                dynamicOptionColumnCount: 2
 *              list_config:
 *                skip: 0
 *                take: 50
 *                order:
 *                  created_at: "DESC"
 *                relations:
 *                  - variants
 *                  - variant.prices
 *                  - images
 *          dry_run:
 *            type: boolean
 *            description: Set a batch job in dry_run mode to get some information on what will be done without applying any modifications.
 *            default: false
 * tags:
 *   - Batch Job
 * responses:
 *   201:
 *     description: OK
 *     content:
 *       application/json:
 *         schema:
 *           properties:
 *            batch_job:
 *              $ref: "#/components/schemas/batch_job"
 */
export default async (req, res) => {
  const validated = await validator(AdminPostBatchesReq, req.body)

  const batchJobService: BatchJobService = req.scope.resolve("batchJobService")
  const toCreate = await batchJobService.prepareBatchJobForProcessing(
    validated,
    req
  )

  const userId = req.user.id ?? req.user.userId

  const manager: EntityManager = req.scope.resolve("manager")
  const batch_job = await manager.transaction(async (transactionManager) => {
    return await batchJobService.withTransaction(transactionManager).create({
      ...toCreate,
      created_by: userId,
    })
  })

  res.status(201).json({ batch_job })
}

export class AdminPostBatchesReq {
  @IsString()
  type: string

  @IsObject()
  context: BatchJob["context"]

  @IsBoolean()
  @IsOptional()
  dry_run = false
}<|MERGE_RESOLUTION|>--- conflicted
+++ resolved
@@ -2,12 +2,8 @@
 
 import { BatchJob } from "../../../../models"
 import BatchJobService from "../../../../services/batch-job"
+import { EntityManager } from "typeorm"
 import { validator } from "../../../../utils/validator"
-<<<<<<< HEAD
-=======
-import { BatchJob } from "../../../../models"
-import { EntityManager } from "typeorm"
->>>>>>> bc7c2d9c
 
 /**
  * @oas [post] /batch-jobs
