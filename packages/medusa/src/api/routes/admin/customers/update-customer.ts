import {
  IsArray,
  IsEmail,
  IsObject,
  IsOptional,
  IsString,
  ValidateNested,
} from "class-validator"

import CustomerService from "../../../../services/customer"
import { FindParams } from "../../../../types/common"
<<<<<<< HEAD
import { MedusaError } from "medusa-core-utils"
import { Type } from "class-transformer"
import { defaultAdminCustomersRelations } from "."
import { validator } from "../../../../utils/validator"
=======
import { EntityManager } from "typeorm"
>>>>>>> bc7c2d9c

/**
 * @oas [post] /customers/{id}
 * operationId: "PostCustomersCustomer"
 * summary: "Update a Customer"
 * description: "Updates a Customer."
 * x-authenticated: true
 * parameters:
 *   - (path) id=* {string} The ID of the Customer.
 *   - (query) expand {string} (Comma separated) Which fields should be expanded in each customer.
 *   - (query) fields {string} (Comma separated) Which fields should be retrieved in each customer.
 * requestBody:
 *   content:
 *     application/json:
 *       schema:
 *         properties:
 *           email:
 *             type: string
 *             description: The Customer's email.
 *             format: email
 *           first_name:
 *             type: string
 *             description:  The Customer's first name.
 *           last_name:
 *             type: string
 *             description:  The Customer's last name.
 *           phone:
 *             type: string
 *             description: The Customer's phone number.
 *           password:
 *             type: string
 *             description: The Customer's password.
 *             format: password
 *           groups:
 *             type: array
 *             items:
 *               required:
 *                 - id
 *               properties:
 *                 id:
 *                   description: The ID of a customer group
 *                   type: string
 *             description: A list of customer groups to which the customer belongs.
 *           metadata:
 *             description: An optional set of key-value pairs to hold additional information.
 *             type: object
 * tags:
 *   - Customer
 * responses:
 *   200:
 *     description: OK
 *     content:
 *       application/json:
 *         schema:
 *           properties:
 *             customer:
 *               $ref: "#/components/schemas/customer"
 */
export default async (req, res) => {
  const { id } = req.params

  const validatedBody = await validator(AdminPostCustomersCustomerReq, req.body)
  const validatedQuery = await validator(FindParams, req.query)

  const customerService: CustomerService = req.scope.resolve("customerService")

  let customer = await customerService.retrieve(id)

  if (validatedBody.email && customer.has_account) {
    throw new MedusaError(
      MedusaError.Types.INVALID_DATA,
      "Email cannot be changed when the user has registered their account"
    )
  }

  const manager: EntityManager = req.scope.resolve("manager")
  await manager.transaction(async (transactionManager) => {
    return await customerService
      .withTransaction(transactionManager)
      .update(id, validatedBody)
  })

  let expandFields: string[] = []
  if (validatedQuery.expand) {
    expandFields = validatedQuery.expand.split(",")
  }

  const findConfig = {
    relations: expandFields.length
      ? expandFields
      : defaultAdminCustomersRelations,
  }

  customer = await customerService.retrieve(id, findConfig)

  res.status(200).json({ customer })
}

class Group {
  @IsString()
  id: string
}

export class AdminPostCustomersCustomerReq {
  @IsEmail()
  @IsOptional()
  email?: string

  @IsString()
  @IsOptional()
  first_name?: string

  @IsString()
  @IsOptional()
  last_name?: string

  @IsString()
  @IsOptional()
  password?: string

  @IsString()
  @IsOptional()
  phone?: string

  @IsObject()
  @IsOptional()
  metadata?: Record<string, unknown>

  @IsArray()
  @IsOptional()
  @Type(() => Group)
  @ValidateNested({ each: true })
  groups?: Group[]
}<|MERGE_RESOLUTION|>--- conflicted
+++ resolved
@@ -8,15 +8,12 @@
 } from "class-validator"
 
 import CustomerService from "../../../../services/customer"
+import { EntityManager } from "typeorm"
 import { FindParams } from "../../../../types/common"
-<<<<<<< HEAD
 import { MedusaError } from "medusa-core-utils"
 import { Type } from "class-transformer"
 import { defaultAdminCustomersRelations } from "."
 import { validator } from "../../../../utils/validator"
-=======
-import { EntityManager } from "typeorm"
->>>>>>> bc7c2d9c
 
 /**
  * @oas [post] /customers/{id}
