import {
  AdminPriceListPricesCreateReq,
  CreatePriceListInput,
  PriceListStatus,
  PriceListType,
} from "../../../../types/price-list"
import {
  IsArray,
  IsEnum,
  IsOptional,
  IsString,
  ValidateNested,
} from "class-validator"

import PriceListService from "../../../../services/price-list"
import { Request } from "express"
<<<<<<< HEAD
import { Type } from "class-transformer"
=======
import { EntityManager } from "typeorm"
>>>>>>> bc7c2d9c

/**
 * @oas [post] /price-lists
 * operationId: "PostPriceListsPriceList"
 * summary: "Creates a Price List"
 * description: "Creates a Price List"
 * x-authenticated: true
 * requestBody:
 *   content:
 *     application/json:
 *       schema:
 *         required:
 *           - name
 *           - description
 *           - type
 *           - prices
 *         properties:
 *           name:
 *             description: "The name of the Price List"
 *             type: string
 *           description:
 *             description: "A description of the Price List."
 *             type: string
 *           starts_at:
 *             description: "The date with timezone that the Price List starts being valid."
 *             type: string
 *             format: date
 *           ends_at:
 *             description: "The date with timezone that the Price List ends being valid."
 *             type: string
 *             format: date
 *           type:
 *             description: The type of the Price List.
 *             type: string
 *             enum:
 *              - sale
 *              - override
 *           status:
 *             description: The status of the Price List.
 *             type: string
 *             enum:
 *               - active
 *               - draft
 *           prices:
 *              description: The prices of the Price List.
 *              type: array
 *              items:
 *                required:
 *                  - amount
 *                  - variant_id
 *                properties:
 *                  region_id:
 *                    description: The ID of the Region for which the price is used. Only required if currecny_code is not provided.
 *                    type: string
 *                  currency_code:
 *                    description: The 3 character ISO currency code for which the price will be used. Only required if region_id is not provided.
 *                    type: string
 *                    externalDocs:
 *                      url: https://en.wikipedia.org/wiki/ISO_4217#Active_codes
 *                      description: See a list of codes.
 *                  amount:
 *                    description: The amount to charge for the Product Variant.
 *                    type: integer
 *                  variant_id:
 *                    description: The ID of the Variant for which the price is used.
 *                    type: string
 *                  min_quantity:
 *                    description: The minimum quantity for which the price will be used.
 *                    type: integer
 *                  max_quantity:
 *                    description: The maximum quantity for which the price will be used.
 *                    type: integer
 *           customer_groups:
 *             type: array
 *             description: A list of customer groups that the Price List applies to.
 *             items:
 *               required:
 *                 - id
 *               properties:
 *                 id:
 *                   description: The ID of a customer group
 *                   type: string
 * tags:
 *   - Price List
 * responses:
 *   200:
 *     description: OK
 *     content:
 *       application/json:
 *         schema:
 *           properties:
 *             price_list:
 *               $ref: "#/components/schemas/price_list"
 */
export default async (req: Request, res) => {
  const priceListService: PriceListService =
    req.scope.resolve("priceListService")

  const manager: EntityManager = req.scope.resolve("manager")
  const priceList = await manager.transaction(async (transactionManager) => {
    return await priceListService
      .withTransaction(transactionManager)
      .create(req.validatedBody as CreatePriceListInput)
  })

  res.json({ price_list: priceList })
}

class CustomerGroup {
  @IsString()
  id: string
}

export class AdminPostPriceListsPriceListReq {
  @IsString()
  name: string

  @IsString()
  description: string

  @IsOptional()
  starts_at?: Date

  @IsOptional()
  ends_at?: Date

  @IsOptional()
  @IsEnum(PriceListStatus)
  status?: PriceListStatus

  @IsEnum(PriceListType)
  type: PriceListType

  @IsArray()
  @Type(() => AdminPriceListPricesCreateReq)
  @ValidateNested({ each: true })
  prices: AdminPriceListPricesCreateReq[]

  @IsOptional()
  @IsArray()
  @Type(() => CustomerGroup)
  @ValidateNested({ each: true })
  customer_groups?: CustomerGroup[]
}<|MERGE_RESOLUTION|>--- conflicted
+++ resolved
@@ -12,13 +12,10 @@
   ValidateNested,
 } from "class-validator"
 
+import { EntityManager } from "typeorm"
 import PriceListService from "../../../../services/price-list"
 import { Request } from "express"
-<<<<<<< HEAD
 import { Type } from "class-transformer"
-=======
-import { EntityManager } from "typeorm"
->>>>>>> bc7c2d9c
 
 /**
  * @oas [post] /price-lists
