--- conflicted
+++ resolved
@@ -1,14 +1,11 @@
 import { defaultAdminRegionFields, defaultAdminRegionRelations } from "."
 
+import { EntityManager } from "typeorm"
 import { IsString } from "class-validator"
 import { Region } from "../../../.."
 import RegionService from "../../../../services/region"
-<<<<<<< HEAD
 import { validator } from "../../../../utils/validator"
 
-=======
-import { EntityManager } from "typeorm"
->>>>>>> bc7c2d9c
 /**
  * @oas [post] /regions/{id}/countries
  * operationId: "PostRegionsRegionCountries"
