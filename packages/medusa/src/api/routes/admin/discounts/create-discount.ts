import { AllocationType, DiscountRuleType } from "../../../../models"
import {
  IsArray,
  IsBoolean,
  IsDate,
  IsEnum,
  IsNotEmpty,
  IsNumber,
  IsObject,
  IsOptional,
  IsPositive,
  IsString,
  ValidateNested,
} from "class-validator"
import { defaultAdminDiscountsFields, defaultAdminDiscountsRelations } from "."
<<<<<<< HEAD

import { AdminPostDiscountsDiscountParams } from "./update-discount"
import { AdminUpsertConditionsReq } from "../../../../types/discount"
import { Discount } from "../../../../models/discount"
import { DiscountConditionOperator } from "../../../../models/discount-condition"
=======
import {
  AllocationType,
  DiscountRuleType,
  Discount,
  DiscountConditionOperator,
} from "../../../../models"
>>>>>>> bc7c2d9c
import DiscountService from "../../../../services/discount"
import { IsGreaterThan } from "../../../../utils/validators/greater-than"
import { IsISO8601Duration } from "../../../../utils/validators/iso8601-duration"
<<<<<<< HEAD
import { Type } from "class-transformer"
import { getRetrieveConfig } from "../../../../utils/get-query-config"
import { validator } from "../../../../utils/validator"

=======
import { AdminPostDiscountsDiscountParams } from "./update-discount"
import { EntityManager } from "typeorm"
>>>>>>> bc7c2d9c
/**
 * @oas [post] /discounts
 * operationId: "PostDiscounts"
 * summary: "Creates a Discount"
 * x-authenticated: true
 * description: "Creates a Discount with a given set of rules that define how the Discount behaves."
 * parameters:
 *   - (query) expand {string} (Comma separated) Which fields should be expanded in each customer.
 *   - (query) fields {string} (Comma separated) Which fields should be retrieved in each customer.
 * requestBody:
 *   content:
 *     application/json:
 *       schema:
 *         required:
 *           - code
 *           - rule
 *         properties:
 *           code:
 *             type: string
 *             description: A unique code that will be used to redeem the Discount
 *           is_dynamic:
 *             type: boolean
 *             description: Whether the Discount should have multiple instances of itself, each with a different code. This can be useful for automatically generated codes that all have to follow a common set of rules.
 *             default: false
 *           rule:
 *             description: The Discount Rule that defines how Discounts are calculated
 *             type: object
 *             required:
 *                - type
 *                - value
 *                - allocation
 *             properties:
 *               description:
 *                 type: string
 *                 description: "A short description of the discount"
 *               type:
 *                 type: string
 *                 description: "The type of the Discount, can be `fixed` for discounts that reduce the price by a fixed amount, `percentage` for percentage reductions or `free_shipping` for shipping vouchers."
 *                 enum: [fixed, percentage, free_shipping]
 *               value:
 *                 type: number
 *                 description: "The value that the discount represents; this will depend on the type of the discount"
 *               allocation:
 *                 type: string
 *                 description: "The scope that the discount should apply to."
 *                 enum: [total, item]
 *               conditions:
 *                 type: array
 *                 description: "A set of conditions that can be used to limit when  the discount can be used. Only one of `products`, `product_types`, `product_collections`, `product_tags`, and `customer_groups` should be provided."
 *                 items:
 *                   type: object
 *                   required:
 *                      - operator
 *                   properties:
 *                     operator:
 *                       type: string
 *                       description: Operator of the condition
 *                       enum: [in, not_in]
 *                     products:
 *                       type: array
 *                       description: list of product IDs if the condition is applied on products.
 *                       items:
 *                         type: string
 *                     product_types:
 *                       type: array
 *                       description: list of product type IDs if the condition is applied on product types.
 *                       items:
 *                         type: string
 *                     product_collections:
 *                       type: array
 *                       description: list of product collection IDs if the condition is applied on product collections.
 *                       items:
 *                         type: string
 *                     product_tags:
 *                       type: array
 *                       description: list of product tag IDs if the condition is applied on product tags.
 *                       items:
 *                         type: string
 *                     customer_groups:
 *                       type: array
 *                       description: list of customer group IDs if the condition is applied on customer groups.
 *                       items:
 *                         type: string
 *           is_disabled:
 *             type: boolean
 *             description: Whether the Discount code is disabled on creation. You will have to enable it later to make it available to Customers.
 *             default: false
 *           starts_at:
 *             type: string
 *             format: date-time
 *             description: The time at which the Discount should be available.
 *           ends_at:
 *             type: string
 *             format: date-time
 *             description: The time at which the Discount should no longer be available.
 *           valid_duration:
 *             type: string
 *             description: Duration the discount runs between
 *             example: P3Y6M4DT12H30M5S
 *           regions:
 *             description: A list of Region ids representing the Regions in which the Discount can be used.
 *             type: array
 *             items:
 *               type: string
 *           usage_limit:
 *             type: number
 *             description: Maximum times the discount can be used
 *           metadata:
 *             description: An optional set of key-value pairs to hold additional information.
 *             type: object
 * tags:
 *   - Discount
 * responses:
 *   200:
 *     description: OK
 *     content:
 *       application/json:
 *         schema:
 *           properties:
 *             discount:
 *               $ref: "#/components/schemas/discount"
 */

export default async (req, res) => {
  const validated = await validator(AdminPostDiscountsReq, req.body)

  const validatedParams = await validator(
    AdminPostDiscountsDiscountParams,
    req.query
  )

  const discountService: DiscountService = req.scope.resolve("discountService")

  const manager: EntityManager = req.scope.resolve("manager")
  const created = await manager.transaction(async (transactionManager) => {
    return await discountService
      .withTransaction(transactionManager)
      .create(validated)
  })

  const config = getRetrieveConfig<Discount>(
    defaultAdminDiscountsFields,
    defaultAdminDiscountsRelations,
    validatedParams?.fields?.split(",") as (keyof Discount)[],
    validatedParams?.expand?.split(",")
  )

  const discount = await discountService.retrieve(created.id, config)

  res.status(200).json({ discount })
}

export class AdminPostDiscountsReq {
  @IsString()
  @IsNotEmpty()
  code: string

  @IsNotEmpty()
  @ValidateNested()
  @Type(() => AdminPostDiscountsDiscountRule)
  rule: AdminPostDiscountsDiscountRule

  @IsBoolean()
  @IsOptional()
  is_dynamic = false

  @IsBoolean()
  @IsOptional()
  is_disabled = false

  @IsDate()
  @IsOptional()
  @Type(() => Date)
  starts_at?: Date

  @IsDate()
  @IsOptional()
  @IsGreaterThan("starts_at")
  @Type(() => Date)
  ends_at?: Date

  @IsISO8601Duration()
  @IsOptional()
  valid_duration?: string

  @IsNumber()
  @IsOptional()
  @IsPositive()
  usage_limit?: number

  @IsArray()
  @IsOptional()
  @IsString({ each: true })
  regions?: string[]

  @IsObject()
  @IsOptional()
  metadata?: Record<string, unknown>
}

export class AdminPostDiscountsDiscountRule {
  @IsString()
  @IsOptional()
  description?: string

  @IsEnum(DiscountRuleType, {
    message: `Invalid rule type, must be one of "fixed", "percentage" or "free_shipping"`,
  })
  type: DiscountRuleType

  @IsNumber()
  value: number

  @IsEnum(AllocationType, {
    message: `Invalid allocation type, must be one of "total" or "item"`,
  })
  allocation: AllocationType

  @IsOptional()
  @IsArray()
  @ValidateNested({ each: true })
  @Type(() => AdminCreateCondition)
  conditions?: AdminCreateCondition[]
}

export class AdminCreateCondition extends AdminUpsertConditionsReq {
  @IsString()
  operator: DiscountConditionOperator
}

export class AdminPostDiscountsParams {
  @IsArray()
  @IsOptional()
  expand?: string[]

  @IsArray()
  @IsOptional()
  fields?: string[]
}<|MERGE_RESOLUTION|>--- conflicted
+++ resolved
@@ -1,4 +1,9 @@
-import { AllocationType, DiscountRuleType } from "../../../../models"
+import {
+  AllocationType,
+  Discount,
+  DiscountConditionOperator,
+  DiscountRuleType,
+} from "../../../../models"
 import {
   IsArray,
   IsBoolean,
@@ -13,32 +18,17 @@
   ValidateNested,
 } from "class-validator"
 import { defaultAdminDiscountsFields, defaultAdminDiscountsRelations } from "."
-<<<<<<< HEAD
 
 import { AdminPostDiscountsDiscountParams } from "./update-discount"
 import { AdminUpsertConditionsReq } from "../../../../types/discount"
-import { Discount } from "../../../../models/discount"
-import { DiscountConditionOperator } from "../../../../models/discount-condition"
-=======
-import {
-  AllocationType,
-  DiscountRuleType,
-  Discount,
-  DiscountConditionOperator,
-} from "../../../../models"
->>>>>>> bc7c2d9c
 import DiscountService from "../../../../services/discount"
+import { EntityManager } from "typeorm"
 import { IsGreaterThan } from "../../../../utils/validators/greater-than"
 import { IsISO8601Duration } from "../../../../utils/validators/iso8601-duration"
-<<<<<<< HEAD
 import { Type } from "class-transformer"
 import { getRetrieveConfig } from "../../../../utils/get-query-config"
 import { validator } from "../../../../utils/validator"
 
-=======
-import { AdminPostDiscountsDiscountParams } from "./update-discount"
-import { EntityManager } from "typeorm"
->>>>>>> bc7c2d9c
 /**
  * @oas [post] /discounts
  * operationId: "PostDiscounts"
