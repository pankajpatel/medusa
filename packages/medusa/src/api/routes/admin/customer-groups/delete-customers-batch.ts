--- conflicted
+++ resolved
@@ -2,14 +2,10 @@
 
 import { CustomerGroupService } from "../../../../services"
 import { CustomerGroupsBatchCustomer } from "../../../../types/customer-groups"
+import { EntityManager } from "typeorm"
 import { Type } from "class-transformer"
 import { ValidateNested } from "class-validator"
 import { validator } from "../../../../utils/validator"
-<<<<<<< HEAD
-=======
-import { Request, Response } from "express"
-import { EntityManager } from "typeorm"
->>>>>>> bc7c2d9c
 
 /**
  * @oas [delete] /customer-groups/{id}/customers/batch
