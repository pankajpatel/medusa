import { getConfigFile, createRequireFromPath } from "medusa-core-utils"

import routes from "../api"

export default async ({ app, rootDirectory, container }) => {
  const { configModule } = getConfigFile(rootDirectory, `medusa-config`)
<<<<<<< HEAD
  const config = (configModule && configModule.projectConfig) || {}

  app.use("/", routes(container))
=======
  const config = configModule.projectConfig || {}

  app.use("/", routes(container, config))
>>>>>>> a7951ca2
  return app
}<|MERGE_RESOLUTION|>--- conflicted
+++ resolved
@@ -4,14 +4,7 @@
 
 export default async ({ app, rootDirectory, container }) => {
   const { configModule } = getConfigFile(rootDirectory, `medusa-config`)
-<<<<<<< HEAD
   const config = (configModule && configModule.projectConfig) || {}
-
-  app.use("/", routes(container))
-=======
-  const config = configModule.projectConfig || {}
-
   app.use("/", routes(container, config))
->>>>>>> a7951ca2
   return app
 }