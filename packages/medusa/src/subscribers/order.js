--- conflicted
+++ resolved
@@ -32,17 +32,7 @@
   handleOrderPlaced = async (data) => {
     const order = await this.orderService_.retrieve(data.id, {
       select: ["subtotal"],
-<<<<<<< HEAD
-      relations: [
-        "discounts",
-        "discounts.rule",
-        // TODO: Add conditions relation
-        "items",
-        "gift_cards",
-      ],
-=======
       relations: ["discounts", "discounts.rule", "items", "gift_cards"],
->>>>>>> a6108059
     })
 
     await Promise.all(
