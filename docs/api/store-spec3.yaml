openapi: 3.0.0
info:
  version: 1.0.0
  title: Medusa Storefront API
  license:
    name: MIT
tags:
  - name: Auth
    description: >-
      Auth endpoints allows authorization of admin Users and manages their
      sessions.
  - name: Cart
    x-resourceId: cart
  - name: Collection
    x-resourceId: product_collection
  - name: Customer
    x-resourceId: customer
  - name: Discount
    x-resourceId: discount
  - name: Gift Card
    x-resourceId: gift_card
  - name: Notification
    x-resourceId: notification
  - name: Order
    x-resourceId: order
  - name: Product
    x-resourceId: product
  - name: Region
    x-resourceId: region
  - name: Return
    x-resourceId: return
  - name: Shipping Option
    x-resourceId: shipping_option
  - name: Shipping Profile
    x-resourceId: shipping_profile
  - name: Swap
    x-resourceId: swap
  - name: Product Variant
    x-resourceId: product_variant
servers:
  - url: "https://api.medusa-commerce.com/store"
paths:
  "/carts/{id}/shipping-methods":
    post:
      operationId: PostCartsCartShippingMethod
      description: Adds a Shipping Method to the Cart.
      summary: Add a Shipping Method
      tags:
        - Cart
      parameters:
        - in: path
          name: id
          required: true
          description: The cart id.
          schema:
            type: string
      responses:
        "200":
          description: A successful response
          content:
            application/json:
              schema:
                properties:
                  cart:
                    $ref: "#/components/schemas/cart"
      requestBody:
        content:
          application/json:
            schema:
              type: object
              required:
                - option_id
              properties:
                option_id:
                  type: string
                  description: id of the shipping option to create the method from
                data:
                  type: object
                  description: >-
                    Used to hold any data that the shipping method may need to
                    process the fulfillment of the order. Look at the
                    documentation for your installed fulfillment providers to
                    find out what to send.
  "/carts/{id}/taxes":
    post:
      summary: Calculate Cart Taxes
      operationId: PostCartsCartTaxes
      description: >-
        Calculates taxes for a cart. Depending on the cart's region this may
        involve making 3rd party API calls to a Tax Provider service.
      parameters:
        - in: path
          name: id
          required: true
          description: The Cart id.
          schema:
            type: string
      tags:
        - Cart
      responses:
        "200":
          description: A cart object with the tax_total field populated
          content:
            application/json:
              schema:
<<<<<<< HEAD
                oneOf:
                  - type: object
                    properties:
                      cart:
                        $ref: "#/components/schemas/cart"
  "/carts/{id}/complete":
    post:
      summary: Complete a Cart
      operationId: PostCartsCartComplete
      description: >-
        Completes a cart. The following steps will be performed. Payment
        authorization is attempted and if more work is required, we simply
        return the cart for further updates. If payment is authorized and order
        is not yet created, we make sure to do so. The completion of a cart can
        be performed idempotently with a provided header `Idempotency-Key`. If
        not provided, we will generate one for the request.
=======
                properties:
                  exists:
                    type: boolean
  '/carts/{id}/shipping-methods':
    post:
      operationId: PostCartsCartShippingMethod
      description: Adds a Shipping Method to the Cart.
      summary: Add a Shipping Method
      tags:
        - Cart
>>>>>>> c6dc9086
      parameters:
        - in: path
          name: id
          required: true
<<<<<<< HEAD
          description: The Cart id.
          schema:
            type: string
      tags:
        - Cart
      responses:
        "200":
=======
          description: The cart id.
          schema:
            type: string
      responses:
        "200":
          description: A successful response
          content:
            application/json:
              schema:
                properties:
                  cart:
                    $ref: '#/components/schemas/cart'
      requestBody:
        content:
          application/json:
            schema:
              type: object
              required:
                - option_id
              properties:
                option_id:
                  type: string
                  description: id of the shipping option to create the method from
                data:
                  type: object
                  description: >-
                    Used to hold any data that the shipping method may need to
                    process the fulfillment of the order. Look at the
                    documentation for your installed fulfillment providers to
                    find out what to send.
  '/carts/{id}/taxes':
    post:
      summary: Calculate Cart Taxes
      operationId: PostCartsCartTaxes
      description: >-
        Calculates taxes for a cart. Depending on the cart's region this may
        involve making 3rd party API calls to a Tax Provider service.
      parameters:
        - in: path
          name: id
          required: true
          description: The Cart id.
          schema:
            type: string
      tags:
        - Cart
      responses:
        '200':
          description: A cart object with the tax_total field populated
          content:
            application/json:
              schema:
                oneOf:
                  - type: object
                    properties:
                      cart:
                        $ref: '#/components/schemas/cart'
  '/carts/{id}/complete':
    post:
      summary: Complete a Cart
      operationId: PostCartsCartComplete
      description: >-
        Completes a cart. The following steps will be performed. Payment
        authorization is attempted and if more work is required, we simply
        return the cart for further updates. If payment is authorized and order
        is not yet created, we make sure to do so. The completion of a cart can
        be performed idempotently with a provided header `Idempotency-Key`. If
        not provided, we will generate one for the request.
      parameters:
        - in: path
          name: id
          required: true
          description: The Cart id.
          schema:
            type: string
      tags:
        - Cart
      responses:
        '200':
>>>>>>> c6dc9086
          description: >-
            If a cart was successfully authorized, but requires further action
            from the user the response body will contain the cart with an
            updated payment session. If the Cart was successfully completed the
            response body will contain the newly created Order.
<<<<<<< HEAD
          content:
            application/json:
              schema:
                oneOf:
                  - type: object
                    properties:
                      order:
                        $ref: "#/components/schemas/order"
                  - type: object
                    properties:
                      cart:
                        $ref: "#/components/schemas/cart"
                  - type: object
                    properties:
                      cart:
                        $ref: "#/components/schemas/swap"
  /carts:
    post:
      summary: Create a Cart
      operationId: PostCart
      description: >-
        Creates a Cart within the given region and with the initial items. If no
        `region_id` is provided the cart will be associated with the first
        Region available. If no items are provided the cart will be empty after
        creation. If a user is logged in the cart's customer id and email will
        be set.
=======
          content:
            application/json:
              schema:
                oneOf:
                  - type: object
                    properties:
                      order:
                        $ref: '#/components/schemas/order'
                  - type: object
                    properties:
                      cart:
                        $ref: '#/components/schemas/cart'
                  - type: object
                    properties:
                      cart:
                        $ref: '#/components/schemas/swap'
  /carts:
    post:
      summary: Create a Cart
      operationId: PostCart
      description: >-
        Creates a Cart within the given region and with the initial items. If no
        `region_id` is provided the cart will be associated with the first
        Region available. If no items are provided the cart will be empty after
        creation. If a user is logged in the cart's customer id and email will
        be set.
      requestBody:
        content:
          application/json:
            schema:
              properties:
                region_id:
                  type: string
                  description: The id of the Region to create the Cart in.
                country_code:
                  type: string
                  description: The 2 character ISO country code to create the Cart in.
                items:
                  description: >-
                    An optional array of `variant_id`, `quantity` pairs to
                    generate Line Items from.
                  type: array
                  items:
                    properties:
                      variant_id:
                        description: >-
                          The id of the Product Variant to generate a Line Item
                          from.
                        type: string
                      quantity:
                        description: The quantity of the Product Variant to add
                        type: integer
                context:
                  description: >-
                    An optional object to provide context to the Cart. The
                    `context` field is automatically populated with `ip` and
                    `user_agent`
                  type: object
      tags:
        - Cart
      responses:
        '200':
          description: Successfully created a new Cart
          content:
            application/json:
              schema:
                properties:
                  cart:
                    $ref: '#/components/schemas/cart'
  '/carts/{id}/line-items':
    post:
      operationId: PostCartsCartLineItems
      summary: Add a Line Item
      description: >-
        Generates a Line Item with a given Product Variant and adds it to the
        Cart
      parameters:
        - in: path
          name: id
          required: true
          description: The id of the Cart to add the Line Item to.
          schema:
            type: string
      tags:
        - Cart
      responses:
        "200":
          description: OK
          content:
            application/json:
              schema:
                properties:
                  cart:
                    $ref: '#/components/schemas/cart'
>>>>>>> c6dc9086
      requestBody:
        content:
          application/json:
            schema:
<<<<<<< HEAD
              properties:
                region_id:
                  type: string
                  description: The id of the Region to create the Cart in.
                country_code:
                  type: string
                  description: The 2 character ISO country code to create the Cart in.
                items:
                  description: >-
                    An optional array of `variant_id`, `quantity` pairs to
                    generate Line Items from.
                  type: array
                  items:
                    properties:
                      variant_id:
                        description: >-
                          The id of the Product Variant to generate a Line Item
                          from.
                        type: string
                      quantity:
                        description: The quantity of the Product Variant to add
                        type: integer
                context:
                  description: >-
                    An optional object to provide context to the Cart. The
                    `context` field is automatically populated with `ip` and
                    `user_agent`
                  type: object
=======
              type: object
              required:
                - variant_id
                - quantity
              properties:
                variant_id:
                  type: string
                  description: >-
                    The id of the Product Variant to generate the Line Item
                    from.
                quantity:
                  type: integer
                  description: The quantity of the Product Variant to add to the Line Item.
                metadata:
                  type: object
                  description: >-
                    An optional key-value map with additional details about the
                    Line Item.
  '/carts/{id}/payment-sessions':
    post:
      operationId: PostCartsCartPaymentSessions
      summary: Initialize Payment Sessions
      description: >-
        Creates Payment Sessions for each of the available Payment Providers in
        the Cart's Region.
      parameters:
        - in: path
          name: id
          required: true
          description: The id of the Cart.
          schema:
            type: string
>>>>>>> c6dc9086
      tags:
        - Cart
      responses:
        "200":
          description: Successfully created a new Cart
          content:
            application/json:
              schema:
                properties:
                  cart:
<<<<<<< HEAD
                    $ref: "#/components/schemas/cart"
  "/carts/{id}/line-items":
    post:
      operationId: PostCartsCartLineItems
      summary: Add a Line Item
      description: >-
        Generates a Line Item with a given Product Variant and adds it to the
        Cart
=======
                    $ref: '#/components/schemas/cart'
  '/carts/{id}/discounts/{code}':
    delete:
      operationId: DeleteCartsCartDiscountsDiscount
      description: Removes a Discount from a Cart.
      summary: Remove Discount from Cart
>>>>>>> c6dc9086
      parameters:
        - in: path
          name: id
          required: true
<<<<<<< HEAD
          description: The id of the Cart to add the Line Item to.
          schema:
            type: string
=======
          description: The id of the Cart.
          schema:
            type: string
        - in: path
          name: code
          required: true
          description: The unique Discount code.
          schema:
            type: string
      tags:
        - Cart
      responses:
        "200":
          description: OK
          content:
            application/json:
              schema:
                properties:
                  cart:
                    $ref: '#/components/schemas/cart'
  '/carts/{id}/line-items/{line_id}':
    delete:
      operationId: DeleteCartsCartLineItemsItem
      summary: Delete a Line Item
      description: Removes a Line Item from a Cart.
      parameters:
        - in: path
          name: id
          required: true
          description: The id of the Cart.
          schema:
            type: string
        - in: path
          name: line_id
          required: true
          description: The id of the Line Item.
          schema:
            type: string
>>>>>>> c6dc9086
      tags:
        - Cart
      responses:
        '200':
          description: OK
          content:
            application/json:
              schema:
                properties:
                  cart:
<<<<<<< HEAD
=======
                    $ref: '#/components/schemas/cart'
    post:
      operationId: PostCartsCartLineItemsItem
      summary: Update a Line Item
      description: Updates a Line Item if the desired quantity can be fulfilled.
      parameters:
        - in: path
          name: id
          required: true
          description: The id of the Cart.
          schema:
            type: string
        - in: path
          name: line_id
          required: true
          description: The id of the Line Item.
          schema:
            type: string
      tags:
        - Cart
      responses:
        '200':
          description: OK
          content:
            application/json:
              schema:
                properties:
                  cart:
>>>>>>> c6dc9086
                    $ref: "#/components/schemas/cart"
      requestBody:
        content:
          application/json:
            schema:
              type: object
              required:
<<<<<<< HEAD
                - variant_id
                - quantity
              properties:
                variant_id:
                  type: string
                  description: >-
                    The id of the Product Variant to generate the Line Item
                    from.
                quantity:
                  type: integer
                  description: The quantity of the Product Variant to add to the Line Item.
                metadata:
                  type: object
                  description: >-
                    An optional key-value map with additional details about the
                    Line Item.
  "/carts/{id}/payment-sessions":
    post:
      operationId: PostCartsCartPaymentSessions
      summary: Initialize Payment Sessions
      description: >-
        Creates Payment Sessions for each of the available Payment Providers in
        the Cart's Region.
=======
                - quantity
              properties:
                quantity:
                  type: integer
                  description: The quantity to set the Line Item to.
  '/carts/{id}/payment-sessions/{provider_id}':
    delete:
      operationId: DeleteCartsCartPaymentSessionsSession
      summary: Delete a Payment Session
      description: >-
        Deletes a Payment Session on a Cart. May be useful if a payment has
        failed.
>>>>>>> c6dc9086
      parameters:
        - in: path
          name: id
          required: true
          description: The id of the Cart.
          schema:
            type: string
<<<<<<< HEAD
=======
        - in: path
          name: provider_id
          required: true
          description: >-
            The id of the Payment Provider used to create the Payment Session to
            be deleted.
          schema:
            type: string
>>>>>>> c6dc9086
      tags:
        - Cart
      responses:
        '200':
          description: OK
          content:
            application/json:
              schema:
                properties:
                  cart:
<<<<<<< HEAD
                    $ref: "#/components/schemas/cart"
  "/carts/{id}/discounts/{code}":
    delete:
      operationId: DeleteCartsCartDiscountsDiscount
      description: Removes a Discount from a Cart.
      summary: Remove Discount from Cart
=======
                    $ref: '#/components/schemas/cart'
    post:
      operationId: PostCartsCartPaymentSessionUpdate
      summary: Update a Payment Session
      description: Updates a Payment Session with additional data.
>>>>>>> c6dc9086
      parameters:
        - in: path
          name: id
          required: true
          description: The id of the Cart.
          schema:
            type: string
        - in: path
<<<<<<< HEAD
          name: code
          required: true
          description: The unique Discount code.
=======
          name: provider_id
          required: true
          description: The id of the payment provider.
>>>>>>> c6dc9086
          schema:
            type: string
      tags:
        - Cart
      responses:
        '200':
          description: OK
          content:
            application/json:
              schema:
                properties:
                  cart:
<<<<<<< HEAD
                    $ref: "#/components/schemas/cart"
  "/carts/{id}/line-items/{line_id}":
    delete:
      operationId: DeleteCartsCartLineItemsItem
      summary: Delete a Line Item
      description: Removes a Line Item from a Cart.
=======
                    $ref: '#/components/schemas/cart'
      requestBody:
        content:
          application/json:
            schema:
              type: object
              required:
                - data
              properties:
                data:
                  type: object
                  description: The data to update the payment session with.
  '/carts/{id}':
    get:
      operationId: GetCartsCart
      summary: Retrieve a Cart
      description: Retrieves a Cart.
>>>>>>> c6dc9086
      parameters:
        - in: path
          name: id
          required: true
          description: The id of the Cart.
<<<<<<< HEAD
          schema:
            type: string
        - in: path
          name: line_id
          required: true
          description: The id of the Line Item.
=======
          schema:
            type: string
      tags:
        - Cart
      responses:
        '200':
          description: OK
          content:
            application/json:
              schema:
                properties:
                  cart:
                    $ref: '#/components/schemas/cart'
  '/carts/{id}/payment-sessions/{provider_id}/refresh':
    post:
      operationId: PostCartsCartPaymentSessionsSession
      summary: Refresh a Payment Session
      description: >-
        Refreshes a Payment Session to ensure that it is in sync with the Cart -
        this is usually not necessary.
      parameters:
        - in: path
          name: id
          required: true
          description: The id of the Cart.
          schema:
            type: string
        - in: path
          name: provider_id
          required: true
          description: >-
            The id of the Payment Provider that created the Payment Session to
            be refreshed.
>>>>>>> c6dc9086
          schema:
            type: string
      tags:
        - Cart
      responses:
        '200':
          description: OK
          content:
            application/json:
              schema:
                properties:
                  cart:
<<<<<<< HEAD
                    $ref: "#/components/schemas/cart"
    post:
      operationId: PostCartsCartLineItemsItem
      summary: Update a Line Item
      description: Updates a Line Item if the desired quantity can be fulfilled.
=======
                    $ref: '#/components/schemas/cart'
  '/carts/{id}/payment-session':
    post:
      operationId: PostCartsCartPaymentSession
      summary: Select a Payment Session
      description: >-
        Selects a Payment Session as the session intended to be used towards the
        completion of the Cart.
      parameters:
        - in: path
          name: id
          required: true
          description: The id of the Cart.
          schema:
            type: string
      tags:
        - Cart
      responses:
        "200":
          description: OK
          content:
            application/json:
              schema:
                properties:
                  cart:
                    $ref: "#/components/schemas/cart"
      requestBody:
        content:
          application/json:
            schema:
              type: object
              required:
                - provider_id
              properties:
                provider_id:
                  type: string
                  description: The id of the Payment Provider.
  '/store/carts/{id}':
    post:
      operationId: PostCartsCartPaymentMethodUpdate
      summary: Update a Cart"
      description: Updates a Cart.
>>>>>>> c6dc9086
      parameters:
        - in: path
          name: id
          required: true
          description: The id of the Cart.
          schema:
            type: string
<<<<<<< HEAD
        - in: path
          name: line_id
          required: true
          description: The id of the Line Item.
          schema:
            type: string
      tags:
        - Cart
      responses:
        "200":
          description: OK
          content:
            application/json:
              schema:
                properties:
                  cart:
                    $ref: "#/components/schemas/cart"
=======
>>>>>>> c6dc9086
      requestBody:
        content:
          application/json:
            schema:
              required:
<<<<<<< HEAD
                - quantity
              properties:
                quantity:
                  type: integer
                  description: The quantity to set the Line Item to.
  "/carts/{id}/payment-sessions/{provider_id}":
    delete:
      operationId: DeleteCartsCartPaymentSessionsSession
      summary: Delete a Payment Session
      description: >-
        Deletes a Payment Session on a Cart. May be useful if a payment has
        failed.
=======
                - provider_id
              properties:
                provider_id:
                  type: string
                  description: The id of the Payment Provider.
                data:
                  type: object
                  description: ''
      tags:
        - Cart
      responses:
        "200":
          description: OK
          content:
            application/json:
              schema:
                properties:
                  cart:
                    $ref: '#/components/schemas/cart'
  '/gift-cards/{code}':
    get:
      operationId: GetGiftCardsCode
      summary: Retrieve Gift Card by Code
      description: Retrieves a Gift Card by its associated unqiue code.
>>>>>>> c6dc9086
      parameters:
        - in: path
          name: id
          required: true
          description: The id of the Cart.
          schema:
            type: string
        - in: path
          name: provider_id
          required: true
          description: >-
            The id of the Payment Provider used to create the Payment Session to
            be deleted.
          schema:
            type: string
      tags:
        - Cart
      responses:
        '200':
          description: OK
          content:
            application/json:
              schema:
                properties:
<<<<<<< HEAD
                  cart:
                    $ref: "#/components/schemas/cart"
    post:
      operationId: PostCartsCartPaymentSessionUpdate
      summary: Update a Payment Session
      description: Updates a Payment Session with additional data.
      parameters:
        - in: path
          name: id
          required: true
          description: The id of the Cart.
          schema:
            type: string
        - in: path
          name: provider_id
          required: true
          description: The id of the payment provider.
          schema:
            type: string
      tags:
        - Cart
      responses:
        "200":
          description: OK
          content:
            application/json:
              schema:
                properties:
                  cart:
                    $ref: "#/components/schemas/cart"
      requestBody:
        content:
          application/json:
            schema:
              type: object
              required:
                - data
              properties:
                data:
                  type: object
                  description: The data to update the payment session with.
  "/carts/{id}":
    get:
      operationId: GetCartsCart
      summary: Retrieve a Cart
      description: Retrieves a Cart.
      parameters:
        - in: path
          name: id
          required: true
          description: The id of the Cart.
          schema:
            type: string
      tags:
        - Cart
      responses:
        "200":
          description: OK
          content:
            application/json:
              schema:
                properties:
                  cart:
                    $ref: "#/components/schemas/cart"
  "/carts/{id}/payment-sessions/{provider_id}/refresh":
    post:
      operationId: PostCartsCartPaymentSessionsSession
      summary: Refresh a Payment Session
      description: >-
        Refreshes a Payment Session to ensure that it is in sync with the Cart -
        this is usually not necessary.
=======
                  id:
                    description: The id of the Gift Card
                  code:
                    description: The code of the Gift Card
                  value:
                    description: The original value of the Gift Card.
                  balance:
                    description: The current balanace of the Gift Card
                  region:
                    $ref: '#/components/schemas/region'
  '/orders/cart/{cart_id}':
    get:
      operationId: GetOrdersOrderCartId
      summary: Retrieves Order by Cart id
      description: >-
        Retrieves an Order by the id of the Cart that was used to create the
        Order.
>>>>>>> c6dc9086
      parameters:
        - in: path
          name: cart_id
          required: true
<<<<<<< HEAD
          description: The id of the Cart.
          schema:
            type: string
        - in: path
          name: provider_id
          required: true
          description: >-
            The id of the Payment Provider that created the Payment Session to
            be refreshed.
=======
          description: The id of Cart.
>>>>>>> c6dc9086
          schema:
            type: string
      tags:
        - Order
      responses:
        "200":
          description: OK
          content:
            application/json:
              schema:
                properties:
<<<<<<< HEAD
                  cart:
                    $ref: "#/components/schemas/cart"
  "/carts/{id}/payment-session":
    post:
      operationId: PostCartsCartPaymentSession
      summary: Select a Payment Session
      description: >-
        Selects a Payment Session as the session intended to be used towards the
        completion of the Cart.
=======
                  order:
                    $ref: '#/components/schemas/order'
  '/orders/{id}':
    get:
      operationId: GetOrdersOrder
      summary: Retrieves an Order
      description: Retrieves an Order
>>>>>>> c6dc9086
      parameters:
        - in: path
          name: id
          required: true
<<<<<<< HEAD
          description: The id of the Cart.
          schema:
            type: string
      tags:
        - Cart
      responses:
        "200":
          description: OK
          content:
            application/json:
              schema:
                properties:
                  cart:
                    $ref: "#/components/schemas/cart"
      requestBody:
        content:
          application/json:
            schema:
              type: object
              required:
                - provider_id
              properties:
                provider_id:
                  type: string
                  description: The id of the Payment Provider.
  "/store/carts/{id}":
    post:
      operationId: PostCartsCart
      summary: Update a Cart"
      description: Updates a Cart.
      parameters:
        - in: path
          name: id
          required: true
          description: The id of the Cart.
          schema:
            type: string
      requestBody:
        content:
          application/json:
            schema:
              properties:
                region_id:
                  type: string
                  description: The id of the Region to create the Cart in.
                country_code:
                  type: string
                  description: The 2 character ISO country code to create the Cart in.
                email:
                  type: string
                  description: An email to be used on the Cart.
                billing_address:
                  description: The Address to be used for billing purposes.
                  anyOf:
                    - $ref: "#/components/schemas/address"
                shipping_address:
                  description: The Address to be used for shipping.
                  anyOf:
                    - $ref: "#/components/schemas/address"
                gift_cards:
                  description: An array of Gift Card codes to add to the Cart.
                  type: array
                  items:
                    required:
                      - code
                    properties:
                      code:
                        description: The code that a Gift Card is identified by.
                        type: string
                discounts:
                  description: An array of Discount codes to add to the Cart.
                  type: array
                  items:
                    required:
                      - code
                    properties:
                      code:
                        description: The code that a Discount is identifed by.
                        type: string
                customer_id:
                  description: The id of the Customer to associate the Cart with.
                  type: string
                context:
                  description: An optional object to provide context to the Cart.
                  type: object
      tags:
        - Cart
      responses:
        "200":
=======
          description: The id of the Order.
          schema:
            type: string
      tags:
        - Order
      responses:
        '200':
>>>>>>> c6dc9086
          description: OK
          content:
            application/json:
              schema:
                properties:
<<<<<<< HEAD
                  cart:
                    $ref: "#/components/schemas/cart"
  "/collections/{id}":
    get:
      operationId: GetCollectionsCollection
      summary: Retrieve a Product Collection
      description: Retrieves a Product Collection.
=======
                  customer:
                    $ref: '#/components/schemas/customer'
  /orders:
    get:
      operationId: GetOrders
      summary: Look Up an Order
      description: >-
        Looks for an Order with a given `display_id`, `email` pair. The
        `display_id`, `email` pair must match in order for the Order to be
        returned.
>>>>>>> c6dc9086
      parameters:
        - in: query
          name: display_id
          required: true
<<<<<<< HEAD
          description: The id of the Product Collection
          schema:
            type: string
      tags:
        - Collection
=======
          description: The display id given to the Order.
          schema:
            type: number
        - in: query
          name: email
          required: true
          description: The email of the Order with the given display_id.
          schema:
            type: string
      tags:
        - Order
>>>>>>> c6dc9086
      responses:
        '200':
          description: OK
          content:
            application/json:
              schema:
                properties:
<<<<<<< HEAD
                  collection:
                    $ref: "#/components/schemas/product_collection"
  /collections:
    get:
      operationId: GetCollections
      summary: List Product Collections
      description: Retrieve a list of Product Collection.
      parameters:
        - in: query
          name: offset
          description: >-
            The number of collections to skip before starting to collect the
            collections set
          schema:
            type: integer
            default: 0
        - in: query
          name: limit
          description: The number of collections to return
          schema:
            type: integer
            default: 10
      tags:
        - Collection
      responses:
        "200":
          description: OK
          content:
            application/json:
              schema:
                properties:
                  collection:
                    $ref: "#/components/schemas/product_collection"
  /auth:
    post:
      operationId: PostAuth
      summary: Authenticate Customer
      description: >-
        Logs a Customer in and authorizes them to view their details. Successful
        authentication will set a session cookie in the Customer's browser.
      parameters: []
      tags:
        - Auth
      responses:
        "200":
          description: OK
          content:
            application/json:
              schema:
                properties:
                  customer:
                    $ref: "#/components/schemas/customer"
      requestBody:
        content:
          application/json:
            schema:
              type: object
              required:
                - email
                - password
              properties:
                email:
                  type: string
                  description: The Customer's email.
                password:
                  type: string
                  description: The Customer's password.
    delete:
      operationId: DeleteAuth
      summary: Log out
      description: Destroys a Customer's authenticated session.
      tags:
        - Auth
      responses:
        "200":
          description: OK
    get:
      operationId: GetAuth
      summary: Get Session
      description: Gets the currently logged in Customer.
      x-authenticated: true
      tags:
        - Auth
      responses:
        "200":
          description: OK
          content:
            application/json:
              schema:
                properties:
                  customer:
                    $ref: "#/components/schemas/customer"
  "/auth/{email}":
    get:
      operationId: GetAuthEmail
      summary: Check if email has account
      description: Checks if a Customer with the given email has signed up.
=======
                  order:
                    $ref: '#/components/schemas/order'
  '/collections/{id}':
    get:
      operationId: GetCollectionsCollection
      summary: Retrieve a Product Collection
      description: Retrieves a Product Collection.
>>>>>>> c6dc9086
      parameters:
        - in: path
          name: email
          required: true
<<<<<<< HEAD
          description: The Customer's email.
          schema:
            type: string
      tags:
        - Auth
=======
          description: The id of the Product Collection
          schema:
            type: string
      tags:
        - Collection
>>>>>>> c6dc9086
      responses:
        '200':
          description: OK
          content:
            application/json:
              schema:
                properties:
<<<<<<< HEAD
                  exists:
                    type: boolean
  "/gift-cards/{code}":
    get:
      operationId: GetGiftCardsCode
      summary: Retrieve Gift Card by Code
      description: Retrieves a Gift Card by its associated unqiue code.
      parameters:
        - in: path
          name: code
          required: true
          description: The unique Gift Card code.
=======
                  collection:
                    $ref: '#/components/schemas/product_collection'
  /collections:
    get:
      operationId: GetCollections
      summary: List Product Collections
      description: Retrieve a list of Product Collection.
      parameters:
        - in: query
          name: offset
          description: >-
            The number of collections to skip before starting to collect the
            collections set
          schema:
            type: integer
            default: 0
        - in: query
          name: limit
          description: The number of collections to return
>>>>>>> c6dc9086
          schema:
            type: integer
            default: 10
      tags:
<<<<<<< HEAD
        - Gift Card
=======
        - Collection
>>>>>>> c6dc9086
      responses:
        '200':
          description: OK
          content:
            application/json:
              schema:
                properties:
<<<<<<< HEAD
                  id:
                    description: The id of the Gift Card
                  code:
                    description: The code of the Gift Card
                  value:
                    description: The original value of the Gift Card.
                  balance:
                    description: The current balanace of the Gift Card
                  region:
                    $ref: "#/components/schemas/region"
=======
                  collection:
                    $ref: '#/components/schemas/product_collection'
>>>>>>> c6dc9086
  /customers/me/addresses:
    post:
      operationId: PostCustomersCustomerAddresses
      summary: Add a Shipping Address
      description: Adds a Shipping Address to a Customer's saved addresses.
      x-authenticated: true
      requestBody:
        content:
          application/json:
            schema:
              required:
                - address
              properties:
                address:
                  description: The Address to add to the Customer.
                  anyOf:
<<<<<<< HEAD
                    - $ref: "#/components/schemas/address"
      tags:
        - Customer
      responses:
        "200":
=======
                    - $ref: '#/components/schemas/address'
      tags:
        - Customer
      responses:
        '200':
>>>>>>> c6dc9086
          description: A successful response
          content:
            application/json:
              schema:
                properties:
                  customer:
<<<<<<< HEAD
                    $ref: "#/components/schemas/customer"
=======
                    $ref: '#/components/schemas/customer'
>>>>>>> c6dc9086
  /customers:
    post:
      operationId: PostCustomers
      summary: Create a Customer
      description: Creates a Customer account.
      parameters: []
      tags:
        - Customer
      responses:
        "200":
          description: OK
          content:
            application/json:
              schema:
                properties:
                  customer:
<<<<<<< HEAD
                    $ref: "#/components/schemas/customer"
=======
                    $ref: '#/components/schemas/customer'
>>>>>>> c6dc9086
      requestBody:
        content:
          application/json:
            schema:
              type: object
              required:
                - email
                - first_name
                - last_name
                - password
              properties:
                email:
                  type: string
                  description: The Customer's email address.
                first_name:
                  type: string
                  description: The Customer's first name.
                last_name:
                  type: string
                  description: The Customer's last name.
                password:
                  type: string
                  description: The Customer's password for login.
                phone:
                  type: string
                  description: The Customer's phone number.
<<<<<<< HEAD
  "/customers/me/addresses/{address_id}":
=======
  '/customers/me/addresses/{address_id}':
>>>>>>> c6dc9086
    delete:
      operationId: DeleteCustomersCustomerAddressesAddress
      summary: Delete an Address
      description: Removes an Address from the Customer's saved addresse.
      x-authenticated: true
      parameters:
        - in: path
          name: address_id
          required: true
          description: The id of the Address to remove.
          schema:
            type: string
      tags:
        - Customer
      responses:
        "200":
          description: OK
          content:
            application/json:
              schema:
                properties:
                  customer:
<<<<<<< HEAD
                    $ref: "#/components/schemas/customer"
=======
                    $ref: '#/components/schemas/customer'
>>>>>>> c6dc9086
    post:
      operationId: PostCustomersCustomerAddressesAddress
      summary: Update a Shipping Address
      description: Updates a Customer's saved Shipping Address.
      x-authenticated: true
      parameters:
        - in: path
          name: address_id
          required: true
          description: The id of the Address to update.
          schema:
            type: string
      requestBody:
        content:
          application/json:
            schema:
              properties:
                address:
                  description: The updated Address.
                  anyOf:
<<<<<<< HEAD
                    - $ref: "#/components/schemas/address"
=======
                    - $ref: '#/components/schemas/address'
>>>>>>> c6dc9086
      tags:
        - Customer
      responses:
        "200":
          description: OK
          content:
            application/json:
              schema:
                properties:
                  customer:
<<<<<<< HEAD
                    $ref: "#/components/schemas/customer"
=======
                    $ref: '#/components/schemas/customer'
>>>>>>> c6dc9086
  /customers/me:
    get:
      operationId: GetCustomersCustomer
      summary: Retrieves a Customer
      description: >-
        Retrieves a Customer - the Customer must be logged in to retrieve their
        details.
      x-authenticated: true
      tags:
        - Customer
      responses:
<<<<<<< HEAD
        "200":
=======
        '200':
>>>>>>> c6dc9086
          description: OK
          content:
            application/json:
              schema:
                properties:
                  customer:
<<<<<<< HEAD
                    $ref: "#/components/schemas/customer"
=======
                    $ref: '#/components/schemas/customer'
>>>>>>> c6dc9086
    post:
      operationId: PostCustomersCustomer
      summary: Update Customer details
      description: Updates a Customer's saved details.
      x-authenticated: true
      requestBody:
        content:
          application/json:
            schema:
              properties:
                first_name:
                  description: The Customer's first name.
                  type: string
                last_name:
                  description: The Customer's last name.
                  type: string
                billing_address:
                  description: The Address to be used for billing purposes.
                  anyOf:
<<<<<<< HEAD
                    - $ref: "#/components/schemas/address"
=======
                    - $ref: '#/components/schemas/address'
>>>>>>> c6dc9086
                password:
                  description: The Customer's password.
                  type: string
                phone:
                  description: The Customer's phone number.
                  type: string
                email:
                  description: The email of the customer.
                  type: string
                metadata:
                  description: Metadata about the customer.
                  type: object
<<<<<<< HEAD
      tags:
        - Customer
      responses:
        "200":
          description: OK
          content:
            application/json:
              schema:
                properties:
                  customer:
                    $ref: "#/components/schemas/customer"
  /customers/me/payment-methods:
    get:
      operationId: GetCustomersCustomerPaymentMethods
      summary: Retrieve saved payment methods
      description: >-
        Retrieves a list of a Customer's saved payment methods. Payment methods
        are saved with Payment Providers and it is their responsibility to fetch
        saved methods.
      x-authenticated: true
=======
>>>>>>> c6dc9086
      tags:
        - Customer
      responses:
        "200":
          description: OK
          content:
            application/json:
              schema:
                properties:
<<<<<<< HEAD
=======
                  customer:
                    $ref: '#/components/schemas/customer'
  /customers/me/payment-methods:
    get:
      operationId: GetCustomersCustomerPaymentMethods
      summary: Retrieve saved payment methods
      description: >-
        Retrieves a list of a Customer's saved payment methods. Payment methods
        are saved with Payment Providers and it is their responsibility to fetch
        saved methods.
      x-authenticated: true
      tags:
        - Customer
      responses:
        '200':
          description: OK
          content:
            application/json:
              schema:
                properties:
>>>>>>> c6dc9086
                  payment_methods:
                    type: array
                    items:
                      properties:
                        provider_id:
                          type: string
                          description: >-
                            The id of the Payment Provider where the payment
                            method is saved.
                        data:
                          type: object
                          description: >-
                            The data needed for the Payment Provider to use the
                            saved payment method.
  /customers/me/orders:
    get:
      operationId: GetCustomersCustomerOrders
      summary: Retrieve Customer Orders
      description: Retrieves a list of a Customer's Orders.
      x-authenticated: true
      parameters:
        - in: query
          name: limit
          description: How many addresses to return.
          schema:
            type: integer
        - in: query
          name: offset
          description: The offset in the resulting addresses.
          schema:
            type: integer
        - in: query
          name: fields
          description: >-
            (Comma separated string) Which fields should be included in the
            resulting addresses.
          schema:
            type: string
        - in: query
          name: expand
          description: >-
            (Comma separated string) Which relations should be expanded in the
            resulting addresses.
          schema:
            type: string
      tags:
        - Customer
      responses:
        "200":
          description: OK
          content:
            application/json:
              schema:
                properties:
                  count:
                    description: The total number of Orders.
                    type: integer
                  offset:
                    description: The offset for pagination.
                    type: integer
                  limit:
<<<<<<< HEAD
                    description: "The maxmimum number of Orders to return,"
=======
                    description: 'The maxmimum number of Orders to return,'
>>>>>>> c6dc9086
                    type: integer
                  orders:
                    type: array
                    items:
<<<<<<< HEAD
                      $ref: "#/components/schemas/order"
=======
                      $ref: '#/components/schemas/order'
>>>>>>> c6dc9086
  /customers/password-token:
    post:
      operationId: PostCustomersCustomerPasswordToken
      summary: Creates a reset password token
      description: >-
        Creates a reset password token to be used in a subsequent
        /reset-password request. The password token should be sent out of band
        e.g. via email and will not be returned.
      parameters: []
      tags:
        - Customer
      responses:
<<<<<<< HEAD
        "204":
=======
        '204':
>>>>>>> c6dc9086
          description: OK
      requestBody:
        content:
          application/json:
            schema:
              type: object
              required:
                - email
              properties:
                email:
                  type: string
                  description: Email of the user whose password should be reset.
  /customers/reset-password:
    post:
      operationId: PostCustomersResetPassword
      summary: Resets Customer password
<<<<<<< HEAD
      description: >-
        Resets a Customer's password using a password token created by a
        previous /password-token request.
      parameters: []
      tags:
        - Customer
      responses:
        "200":
          description: OK
          content:
            application/json:
              schema:
                properties:
                  customer:
                    $ref: "#/components/schemas/customer"
      requestBody:
        content:
          application/json:
            schema:
              type: object
              required:
                - email
                - token
                - password
              properties:
                email:
                  type: string
                  description: The Customer's email.
                token:
                  type: string
                  description: The password token created by a /password-token request.
                password:
                  type: string
                  description: The new password to set for the Customer.
  "/orders/cart/{cart_id}":
    get:
      operationId: GetOrdersOrderCartId
      summary: Retrieves Order by Cart id
=======
>>>>>>> c6dc9086
      description: >-
        Resets a Customer's password using a password token created by a
        previous /password-token request.
      parameters: []
      tags:
        - Customer
      responses:
        "200":
          description: OK
          content:
            application/json:
              schema:
                properties:
                  customer:
                    $ref: '#/components/schemas/customer'
      requestBody:
        content:
          application/json:
            schema:
              type: object
              required:
                - email
                - token
                - password
              properties:
                email:
                  type: string
                  description: The Customer's email.
                token:
                  type: string
                  description: The password token created by a /password-token request.
                password:
                  type: string
                  description: The new password to set for the Customer.
  '/regions/{id}':
    get:
      operationId: GetRegionsRegion
      summary: Retrieves a Region
      description: Retrieves a Region.
      parameters:
        - in: path
          name: id
          required: true
          description: The id of the Region.
          schema:
            type: string
      tags:
        - Region
      responses:
        "200":
          description: OK
          content:
            application/json:
              schema:
                properties:
                  region:
                    $ref: '#/components/schemas/region'
  /regions:
    get:
      operationId: GetRegions
      summary: List Regions
      description: Retrieves a list of Regions.
      tags:
        - Region
      responses:
        "200":
          description: OK
          content:
            application/json:
              schema:
                properties:
                  count:
                    description: The total number of regions.
                    type: integer
                  offset:
                    description: The offset for pagination.
                    type: integer
                  limit:
                    description: 'The maxmimum number of regions to return,'
                    type: integer
                  regions:
                    type: array
                    items:
                      $ref: '#/components/schemas/region'
  '/products/{id}':
    get:
      operationId: GetProductsProduct
      summary: Retrieves a Product
      description: Retrieves a Product.
      parameters:
        - in: path
          name: id
          required: true
          description: The id of the Product.
          schema:
            type: string
      tags:
        - Product
      responses:
        "200":
          description: OK
          content:
            application/json:
              schema:
                properties:
                  product:
                    $ref: "#/components/schemas/product"
  /products:
    get:
      operationId: GetProducts
      summary: List Products
      description: Retrieves a list of Products.
      parameters:
        - in: query
          name: q
          description: Query used for searching products.
          schema:
            type: string
        - in: query
          name: id
          description: Id of the product to search for.
          schema:
            type: string
        - in: query
          name: collection_id
          style: form
          explode: false
          description: Collection ids to search for
          schema:
            type: array
            items:
              type: string
        - in: query
          name: tags
          style: form
          explode: false
          description: Tags to search for
          schema:
            type: array
            items:
              type: string
        - in: query
          name: title
          description: to search for.
          schema:
            type: string
        - in: query
          name: description
          description: to search for.
          schema:
            type: string
        - in: query
          name: handle
          description: to search for.
          schema:
            type: string
        - in: query
          name: is_giftcard
          description: Search for giftcards using is_giftcard=true.
          schema:
            type: string
        - in: query
          name: type
          description: to search for.
          schema:
            type: string
        - in: query
          name: created_at
          description: >-
            Date comparison for when resulting products was created, i.e. less
            than, greater than etc.
          schema:
            type: object
        - in: query
          name: updated_at
          description: >-
            Date comparison for when resulting products was updated, i.e. less
            than, greater than etc.
          schema:
            type: object
        - in: query
          name: deleted_at
          description: >-
            Date comparison for when resulting products was deleted, i.e. less
            than, greater than etc.
          schema:
            type: object
        - in: query
          name: offset
          description: How many products to skip in the result.
          schema:
            type: string
        - in: query
          name: limit
          description: Limit the number of products returned.
          schema:
            type: string
      tags:
        - Product
      responses:
        "200":
          description: OK
          content:
            application/json:
              schema:
                properties:
                  count:
                    description: The total number of Products.
                    type: integer
                  offset:
                    description: The offset for pagination.
                    type: integer
                  limit:
                    description: "The maxmimum number of Products to return,"
                    type: integer
                  products:
                    type: array
                    items:
                      $ref: '#/components/schemas/product'
  '/return-reasons/{id}':
    get:
      operationId: GetReturnReasonsReason
      summary: Retrieve a Return Reason
      description: Retrieves a Return Reason.
      parameters:
        - in: path
          name: id
          required: true
          description: The id of the Return Reason.
          schema:
            type: string
      tags:
        - Return Reason
      responses:
        "200":
          description: OK
          content:
            application/json:
              schema:
                properties:
                  return_reason:
                    $ref: "#/components/schemas/return_reason"
  /return-reasons:
    get:
      operationId: GetReturnReasons
      summary: List Return Reasons
      description: Retrieves a list of Return Reasons.
      tags:
        - Return Reason
      responses:
        "200":
          description: OK
          content:
            application/json:
              schema:
                properties:
                  return_reasons:
                    type: array
                    items:
                      $ref: "#/components/schemas/return_reason"
  /shipping-options:
    get:
      operationId: GetShippingOptions
      summary: Retrieve Shipping Options
      description: Retrieves a list of Shipping Options.
      parameters:
        - in: query
          name: is_return
          description: >-
            Whether return Shipping Options should be included. By default all
            Shipping Options are returned.
          schema:
            type: boolean
        - in: query
          name: product_ids
          description: A comma separated list of Product ids to filter Shipping Options by.
          schema:
            type: string
        - in: query
          name: region_id
          description: the Region to retrieve Shipping Options from.
          schema:
            type: string
      tags:
        - Shipping Option
      responses:
        "200":
          description: OK
          content:
            application/json:
              schema:
                properties:
                  shipping_options:
                    type: array
                    items:
                      $ref: "#/components/schemas/shipping_option"
  "/shipping-options/{cart_id}":
    get:
      operationId: GetShippingOptionsCartId
      summary: Retrieve Shipping Options for Cart
      description: Retrieves a list of Shipping Options available to a cart.
      parameters:
        - in: path
          name: cart_id
          required: true
          description: The id of the Cart.
          schema:
            type: string
      tags:
        - Shipping Option
      responses:
        "200":
          description: OK
          content:
            application/json:
              schema:
                properties:
                  shipping_options:
                    type: array
                    items:
                      $ref: "#/components/schemas/shipping_option"
  /swaps:
    post:
      operationId: PostSwaps
      summary: Create a Swap
      description: >-
        Creates a Swap on an Order by providing some items to return along with
        some items to send back
      requestBody:
        content:
          application/json:
            schema:
              required:
                - order_id
                - return_items
                - additional_items
              properties:
                order_id:
                  type: string
                  description: The id of the Order to create the Swap for.
                return_items:
                  description: The items to include in the Return.
                  type: array
                  items:
                    required:
                      - item_id
                      - quantity
                    properties:
                      item_id:
                        description: The id of the Line Item from the Order.
                        type: string
                      quantity:
                        description: The quantity to return.
                        type: integer
                      reason_id:
                        description: The id of the reason of this return
                        type: string
                      note_id:
                        description: The id of the note
                        type: string
                return_shipping_option:
                  type: string
                  description: >-
                    The id of the Shipping Option to create the Shipping Method
                    from.
                additional_items:
                  description: The items to exchange the returned items to.
                  type: array
                  items:
                    required:
                      - variant_id
                      - quantity
                    properties:
                      variant_id:
                        description: The id of the Product Variant to send.
                        type: string
                      quantity:
                        description: The quantity to send of the variant.
                        type: integer
      tags:
        - Swap
      responses:
        "200":
          description: OK
          content:
            application/json:
              schema:
                properties:
                  swap:
                    $ref: "#/components/schemas/swap"
  "/swaps/{cart_id}":
    get:
      operationId: GetSwapsSwapCartId
      summary: Retrieve Swap by Cart id
      description: Retrieves a Swap by the id of the Cart used to confirm the Swap.
      parameters:
        - in: path
          name: cart_id
          required: true
          description: The id of the Cart
          schema:
            type: string
      tags:
        - Swap
      responses:
        "200":
          description: OK
          content:
            application/json:
              schema:
                properties:
                  swap:
                    $ref: "#/components/schemas/swap"
  /returns:
    post:
      operationId: PostReturns
      summary: Create Return
      description: Creates a Return for an Order.
      requestBody:
        content:
          application/json:
            schema:
              properties:
                order_id:
                  type: string
                  description: The id of the Order to create the Return from.
                items:
                  description: The items to include in the Return.
                  type: array
                  items:
                    properties:
                      item_id:
                        description: The id of the Line Item from the Order.
                        type: string
                      quantity:
                        description: The quantity to return.
                        type: integer
                    required:
                      - item_id
                      - quantity
                return_shipping:
                  description: >-
                    If the Return is to be handled by the store operator the
                    Customer can choose a Return Shipping Method. Alternatvely
                    the Customer can handle the Return themselves.
                  type: object
                  properties:
                    option_id:
                      type: string
                      description: >-
                        The id of the Shipping Option to create the Shipping
                        Method from.
                  required:
                    - option_id
              required:
                - order_id
                - items
      tags:
        - Return
      responses:
        "200":
          description: OK
          content:
            application/json:
              schema:
                properties:
                  return:
                    $ref: "#/components/schemas/return"
  "/variants/{variant_id}":
    get:
      operationId: GetVariantsVariant
      summary: Retrieve a Product Variant
      description: Retrieves a Product Variant by id
      parameters:
        - in: path
          name: variant_id
          required: true
          description: The id of the Product Variant.
          schema:
            type: string
      tags:
        - Product Variant
      responses:
        "200":
          description: OK
          content:
            application/json:
              schema:
                properties:
                  variant:
                    $ref: "#/components/schemas/product_variant"
  /variants:
    get:
      operationId: GetVariants
      summary: Retrieve Product Variants
      description: Retrieves a list of Product Variants
      parameters:
        - in: query
          name: ids
          description: A comma separated list of Product Variant ids to filter by.
          schema:
            type: string
        - in: query
          name: expand
          description: A comma separated list of Product Variant relations to load.
          schema:
            type: string
        - in: query
          name: offset
          schema:
            type: number
        - in: query
          name: limit
          description: Maximum number of Product Variants to return.
          schema:
            type: number
      tags:
        - Product Variant
      responses:
        "200":
          description: OK
          content:
            application/json:
              schema:
                properties:
                  variants:
                    type: array
                    items:
                      $ref: "#/components/schemas/product_variant"
components:
  schemas:
    address:
      title: Address
      description: An address.
      x-resourceId: address
      properties:
        id:
          type: string
        customer_id:
          type: string
        company:
          type: string
        first_name:
          type: string
        last_name:
          type: string
        address_1:
          type: string
        address_2:
          type: string
        city:
          type: string
        country_code:
          type: string
        country:
          $ref: "#/components/schemas/country"
    batch_job:
      title: Batch Job
      description: A Batch Job.
      x-resourceId: batch_job
      properties:
        id:
          description: The unique identifier for the batch job.
          type: string
        type:
          description: The type of batch job.
          type: string
          enum:
            - product_import
            - product_export
        status:
          description: The status of the batch job.
          type: string
          enum:
            - created
            - processing
            - awaiting_confirmation
            - completed
        created_by:
          description: The unique identifier of the user that created the batch job.
          type: string
        context:
          description: >-
            The context of the batch job, the type of the batch job determines
            what the context should contain.
          type: object
        result:
          description: The result of the batch job.
          type: object
        created_at:
          description: The date with timezone at which the resource was created.
          type: string
          format: date-time
        updated_at:
          description: The date with timezone at which the resource was last updated.
          type: string
          format: date-time
        deleted_at:
          description: The date with timezone at which the resource was deleted.
          type: string
          format: date-time
    cart:
      title: Cart
      description: Represents a user cart
      x-resourceId: cart
      properties:
        id:
          type: string
        email:
          type: string
        billing_address_id:
          type: string
        billing_address:
          $ref: "#/components/schemas/address"
        shipping_address_id:
          type: string
        shipping_address:
          $ref: "#/components/schemas/address"
        items:
          type: array
          items:
            $ref: "#/components/schemas/line_item"
        region_id:
          type: string
        region:
          $ref: "#/components/schemas/region"
        discounts:
          type: array
          items:
            $ref: "#/components/schemas/region"
        gift_cards:
          type: array
          items:
            $ref: "#/components/schemas/gift_card"
        customer_id:
          type: string
        customer:
          $ref: "#/components/schemas/customer"
        payment_session:
          $ref: "#/components/schemas/payment_session"
        payment_sessions:
          type: array
          items:
            $ref: "#/components/schemas/payment_session"
        payment:
          $ref: "#/components/schemas/payment"
        shipping_methods:
          type: array
          items:
            $ref: "#/components/schemas/shipping_method"
        type:
          type: string
          enum:
            - default
            - swap
            - payment_link
        completed_at:
          type: string
          format: date-time
        created_at:
          type: string
          format: date-time
        updated_at:
          type: string
          format: date-time
        deleted_at:
          type: string
          format: date-time
        metadata:
          type: object
        shipping_total:
          type: integer
        discount_total:
          type: integer
        tax_total:
          type: integer
        subtotal:
          type: integer
        refundable_amount:
          type: integer
        gift_card_total:
          type: integer
    claim_image:
      title: Claim Image
      description: Represents photo documentation of a claim.
      x-resourceId: claim_image
      properties:
        id:
          type: string
        claim_item_id:
          type: string
        url:
          type: string
        created_at:
          type: string
          format: date-time
        updated_at:
          type: string
          format: date-time
        deleted_at:
          type: string
          format: date-time
        metadata:
          type: object
    claim_item:
      title: Claim Item
      description: >-
        Represents a claimed item along with information about the reasons for
        the claim.
      x-resourceId: claim_item
      properties:
        id:
          type: string
        images:
          type: array
          items:
            $ref: "#/components/schemas/claim_image"
        claim_order_id:
          type: string
        item_id:
          type: string
        item:
          description: The Line Item that the claim refers to
          $ref: "#/components/schemas/line_item"
        variant_id:
          type: string
        variant:
          description: The Product Variant that is claimed.
          $ref: "#/components/schemas/product_variant"
        reason:
          description: The reason for the claim
          type: string
          enum:
            - missing_item
            - wrong_item
            - production_failure
            - other
        note:
          description: "An optional note about the claim, for additional information"
          type: string
        quantity:
          description: >-
            The quantity of the item that is being claimed; must be less than or
            equal to the amount purchased in the original order.
          type: integer
        tags:
          description: User defined tags for easy filtering and grouping.
          type: array
          items:
            $ref: "#/components/schemas/claim_tag"
        created_at:
          type: string
          format: date-time
        updated_at:
          type: string
          format: date-time
        deleted_at:
          type: string
          format: date-time
        metadata:
          type: object
    claim_order:
      title: Claim Order
      description: >-
        Claim Orders represent a group of faulty or missing items. Each claim
        order consists of a subset of items associated with an original order,
        and can contain additional information about fulfillments and returns.
      x-resourceId: claim_order
      properties:
        id:
          type: string
        type:
          type: string
          enum:
            - refund
            - replace
        payment_status:
          type: string
          enum:
            - na
            - not_refunded
            - refunded
        fulfillment_status:
          type: string
          enum:
            - not_fulfilled
            - partially_fulfilled
            - fulfilled
            - partially_shipped
            - shipped
            - partially_returned
            - returned
            - canceled
            - requires_action
        claim_items:
          description: The items that have been claimed
          type: array
          items:
            $ref: "#/components/schemas/claim_item"
        additional_items:
          description: >-
            Refers to the new items to be shipped when the claim order has the
            type `replace`
          type: array
          items:
            $ref: "#/components/schemas/line_item"
        order_id:
          description: The id of the order that the claim comes from.
          type: string
        return_order:
          description: Holds information about the return if the claim is to be returned
          $ref: "#/components/schemas/return"
        shipping_address_id:
          description: The id of the address that the new items should be shipped to
          type: string
        shipping_address:
          description: The address that the new items should be shipped to
          $ref: "#/components/schemas/address"
        shipping_methods:
          description: The shipping methods that the claim order will be shipped with.
          type: array
          items:
            $ref: "#/components/schemas/shipping_method"
        fulfillments:
          description: The fulfillments of the new items to be shipped
          type: array
          items:
            $ref: "#/components/schemas/fulfillment"
        refund_amount:
          description: The amount that will be refunded in conjunction with the claim
          type: integer
        canceled_at:
          description: The date with timezone at which the Swap was canceled.
          type: string
          format: date-time
        created_at:
          type: string
          format: date-time
        updated_at:
          type: string
          format: date-time
        deleted_at:
          type: string
          format: date-time
        no_notification:
          description: >-
            Flag for describing whether or not notifications related to this
            should be send.
          type: boolean
        metadata:
          type: object
    claim_tag:
      title: Claim Tag
      description: >-
        Claim Tags are user defined tags that can be assigned to claim items for
        easy filtering and grouping.
      x-resourceId: claim_tag
      properties:
        id:
          description: The id of the claim tag. Will be prefixed by `ctag_`.
          type: string
        value:
          description: The value that the claim tag holds
          type: string
        created_at:
          description: The date with timezone at which the resource was created.
          type: string
          format: date-time
        update_at:
          description: The date with timezone at which the resource was last updated.
          type: string
          format: date-time
        deleted_at:
          description: The date with timezone at which the resource was deleted.
          type: string
          format: date-time
        metadata:
          description: An optional key-value map with additional information.
          type: object
    country:
      title: Country
      description: Country details
      x-resourceId: country
      properties:
        id:
          description: The database id of the country
          type: integer
        iso_2:
          description: The 2 character ISO code for the country.
          type: string
        iso_3:
          description: The 3 character ISO code for the country.
          type: string
        num_code:
          description: The numerical ISO code for the country.
          type: string
        name:
          description: The normalized country name; in upper case.
          type: string
        display_name:
          description: The country name appropriate for display.
          type: string
    currency:
      title: Currency
      description: Currency
      x-resourceId: currency
      properties:
        code:
          description: The 3 character ISO code for the currency.
          type: string
        symbol:
          description: The symbol used to indicate the currency.
          type: string
        symbol_native:
          description: The native symbol used to indicate the currency.
          type: string
        name:
          description: The written name of the currency
          type: string
    custom_shipping_option:
      title: Custom Shipping Option
      description: >-
        Custom Shipping Options are 'overriden' Shipping Options. Store managers
        can attach a Custom Shipping Option to a cart in order to set a custom
        price for a particular Shipping Option
      x-resourceId: custom_shipping_option
      properties:
        id:
          description: >-
            The id of the Custom Shipping Option. This value will be prefixed
            with `cso_`.
          type: string
        price:
          description: >-
            The custom price set that will override the shipping option's
            original price
          type: integer
        shipping_option_id:
          description: >-
            The id of the Shipping Option that the custom shipping option
            overrides
          anyOf:
            - $ref: "#/components/schemas/shipping_option"
        cart_id:
          description: The id of the Cart that the custom shipping option is attached to
          anyOf:
            - $ref: "#/components/schemas/cart"
        created_at:
          description: The date with timezone at which the resource was created.
          type: string
          format: date-time
        updated_at:
          description: The date with timezone at which the resource was last updated.
          type: string
          format: date-time
        deleted_at:
          description: The date with timezone at which the resource was deleted.
          type: string
          format: date-time
        metadata:
          description: An optional key-value map with additional information.
          type: object
    customer_group:
      title: Customer Group
      description: Represents a customer group
      x-resourceId: customer_group
      properties:
        id:
          type: string
        name:
          type: string
        customers:
          type: array
          items:
<<<<<<< HEAD
            $ref: "#/components/schemas/customer"
=======
            $ref: '#/components/schemas/customer'
>>>>>>> c6dc9086
        created_at:
          type: string
          format: date-time
        updated_at:
          type: string
          format: date-time
        deleted_at:
          type: string
          format: date-time
        metadata:
          type: object
    customer:
      title: Customer
      description: Represents a customer
      x-resourceId: customer
      properties:
        id:
          type: string
        email:
          type: string
        billing_address_id:
          type: string
        billing_address:
          description: The Customer's billing address.
          anyOf:
            - $ref: "#/components/schemas/address"
        shipping_addresses:
          type: array
          items:
            $ref: "#/components/schemas/address"
        first_name:
          type: string
        last_name:
          type: string
        phone:
          type: string
        has_account:
          type: boolean
        created_at:
          type: string
          format: date-time
        updated_at:
          type: string
          format: date-time
        deleted_at:
          type: string
          format: date-time
        metadata:
          type: object
    discount_condition_customer_group:
      title: Product Tag Discount Condition
      description: Associates a discount condition with a customer group
      x-resourceId: discount_condition_customer_group
      properties:
        customer_group_id:
          description: The id of the Product Tag
          type: string
        condition_id:
          description: The id of the Discount Condition
          type: string
        created_at:
          description: The date with timezone at which the resource was created.
          type: string
          format: date-time
        updated_at:
          description: The date with timezone at which the resource was last updated.
          type: string
          format: date-time
        deleted_at:
          description: The date with timezone at which the resource was deleted.
          type: string
          format: date-time
        metadata:
          description: An optional key-value map with additional information.
          type: object
    discount_condition_product_collection:
      title: Product Collection Discount Condition
      description: Associates a discount condition with a product collection
      x-resourceId: discount_condition_product_collection
      properties:
        product_collection_id:
          description: The id of the Product Collection
          type: string
        condition_id:
          description: The id of the Discount Condition
          type: string
        created_at:
          description: The date with timezone at which the resource was created.
          type: string
          format: date-time
        updated_at:
          description: The date with timezone at which the resource was last updated.
          type: string
          format: date-time
        deleted_at:
          description: The date with timezone at which the resource was deleted.
          type: string
          format: date-time
        metadata:
          description: An optional key-value map with additional information.
          type: object
    discount_condition_product_tag:
      title: Product Tag Discount Condition
      description: Associates a discount condition with a product tag
      x-resourceId: discount_condition_product_tag
      properties:
        product_tag_id:
          description: The id of the Product Tag
          type: string
        condition_id:
          description: The id of the Discount Condition
          type: string
        created_at:
          description: The date with timezone at which the resource was created.
          type: string
          format: date-time
        updated_at:
          description: The date with timezone at which the resource was last updated.
          type: string
          format: date-time
        deleted_at:
          description: The date with timezone at which the resource was deleted.
          type: string
          format: date-time
        metadata:
          description: An optional key-value map with additional information.
          type: object
    discount_condition_product_type:
      title: Product Type Discount Condition
      description: Associates a discount condition with a product type
      x-resourceId: discount_condition_product
      properties:
        product_type_id:
          description: The id of the Product Type
          type: string
        condition_id:
          description: The id of the Discount Condition
          type: string
        created_at:
          description: The date with timezone at which the resource was created.
          type: string
          format: date-time
        updated_at:
          description: The date with timezone at which the resource was last updated.
          type: string
          format: date-time
        deleted_at:
          description: The date with timezone at which the resource was deleted.
          type: string
          format: date-time
        metadata:
          description: An optional key-value map with additional information.
          type: object
    discount_condition_product:
      title: Product Discount Condition
      description: Associates a discount condition with a product
      x-resourceId: discount_condition_product
      properties:
        product_id:
          description: The id of the Product
          type: string
        condition_id:
          description: The id of the Discount Condition
          type: string
        created_at:
          description: The date with timezone at which the resource was created.
          type: string
          format: date-time
        updated_at:
          description: The date with timezone at which the resource was last updated.
          type: string
          format: date-time
        deleted_at:
          description: The date with timezone at which the resource was deleted.
          type: string
          format: date-time
        metadata:
          description: An optional key-value map with additional information.
          type: object
    discount_condition:
      title: Discount Condition
      description: Holds rule conditions for when a discount is applicable
      x-resourceId: discount_condition
      properties:
        id:
          description: The id of the Discount Condition. Will be prefixed by `discon_`.
          type: string
        type:
          description: The type of the Condition
          type: string
          enum:
            - products
            - product_types
            - product_collections
            - product_tags
            - customer_groups
        created_at:
          description: The date with timezone at which the resource was created.
          type: string
          format: date-time
        update_at:
          description: The date with timezone at which the resource was last updated.
          type: string
          format: date-time
        deleted_at:
          description: The date with timezone at which the resource was deleted.
          type: string
          format: date-time
        metadata:
          description: An optional key-value map with additional information.
          type: object
    discount_rule:
      title: Discount Rule
      description: >-
        Holds the rules that governs how a Discount is calculated when applied
        to a Cart.
      x-resourceId: discount_rule
      properties:
        id:
          description: The id of the Discount Rule. Will be prefixed by `dru_`.
          type: string
        type:
          description: >-
            The type of the Discount, can be `fixed` for discounts that reduce
            the price by a fixed amount, `percentage` for percentage reductions
            or `free_shipping` for shipping vouchers.
          type: string
          enum:
            - fixed
            - percentage
            - free_shipping
        description:
          description: A short description of the discount
          type: string
        value:
          description: >-
            The value that the discount represents; this will depend on the type
            of the discount
          type: integer
        allocation:
          description: The scope that the discount should apply to.
          type: string
          enum:
            - total
            - item
        conditions:
          description: >-
            A set of conditions that can be used to limit when  the discount can
            be used
          type: array
          items:
            $ref: "#/components/schemas/discount_condition"
        created_at:
          description: The date with timezone at which the resource was created.
          type: string
          format: date-time
        update_at:
          description: The date with timezone at which the resource was last updated.
          type: string
          format: date-time
        deleted_at:
          description: The date with timezone at which the resource was deleted.
          type: string
          format: date-time
        metadata:
          description: An optional key-value map with additional information.
          type: object
    discount:
      title: Discount
      description: >-
        Represents a discount that can be applied to a cart for promotional
        purposes.
      x-resourceId: discount
      properties:
        id:
          description: The id of the Discount. Will be prefixed by `disc_`.
          type: string
        code:
          description: >-
            A unique code for the discount - this will be used by the customer
            to apply the discount
          type: string
        is_dynamic:
          description: >-
            A flag to indicate if multiple instances of the discount can be
            generated. I.e. for newsletter discounts
          type: boolean
        rule:
          description: The Discount Rule that governs the behaviour of the Discount
          anyOf:
            - $ref: "#/components/schemas/discount_rule"
        is_disabled:
          description: >-
            Whether the Discount has been disabled. Disabled discounts cannot be
            applied to carts
          type: boolean
        parent_discount_id:
          description: >-
            The Discount that the discount was created from. This will always be
            a dynamic discount
          type: string
        starts_at:
          description: The time at which the discount can be used.
          type: string
          format: date-time
        ends_at:
          description: The time at which the discount can no longer be used.
          type: string
          format: date-time
        regions:
          description: The Regions in which the Discount can be used
          type: array
          items:
            $ref: "#/components/schemas/region"
        usage_limit:
          description: The maximum number of times that a discount can be used.
          type: integer
        usage_count:
          description: The number of times a discount has been used.
          type: integer
        created_at:
          description: The date with timezone at which the resource was created.
          type: string
          format: date-time
        updated_at:
          description: The date with timezone at which the resource was last updated.
          type: string
          format: date-time
        deleted_at:
          description: The date with timezone at which the resource was deleted.
          type: string
          format: date-time
        metadata:
          description: An optional key-value map with additional information.
          type: object
    draft-order:
      title: DraftOrder
      description: Represents a draft order
      x-resourceId: draft-order
      properties:
        id:
          type: string
        status:
          type: string
          enum:
            - open
            - completed
        display_id:
          type: string
        cart_id:
          type: string
        cart:
          anyOf:
            - $ref: "#/components/schemas/cart"
        order_id:
          type: string
        order:
          anyOf:
            - $ref: "#/components/schemas/order"
        canceled_at:
          type: string
          format: date-time
        created_at:
          type: string
          format: date-time
        update_at:
          type: string
          format: date-time
        deleted_at:
          type: string
          format: date-time
        completed_at:
          type: string
          format: date-time
        no_notification_order:
          type: boolean
        metadata:
          type: object
        idempotency_key:
          type: string
    fulfillment_item:
      title: Fulfillment Item
      description: >-
        Correlates a Line Item with a Fulfillment, keeping track of the quantity
        of the Line Item.
      x-resourceId: fulfillment_item
      properties:
        fulfillment_id:
          description: The id of the Fulfillment that the Fulfillment Item belongs to.
          type: string
        item_id:
          description: The id of the Line Item that the Fulfillment Item references.
          type: string
        item:
          description: The Line Item that the Fulfillment Item references.
          anyOf:
            - $ref: "#/components/schemas/line_item"
        quantity:
          description: The quantity of the Line Item that is included in the Fulfillment.
          type: integer
    fulfillment_provider:
      title: Fulfillment Provider
      description: >-
        Represents a fulfillment provider plugin and holds its installation
        status.
      x-resourceId: fulfillment_provider
      properties:
        id:
          description: The id of the fulfillment provider as given by the plugin.
          type: string
        is_installed:
          description: >-
            Whether the plugin is installed in the current version. Plugins that
            are no longer installed are not deleted by will have this field set
            to `false`.
          type: boolean
    fulfillment:
      title: Fulfillment
      description: >-
        Fulfillments are created once store operators can prepare the purchased
        goods. Fulfillments will eventually be shipped and hold information
        about how to track shipments. Fulfillments are created through a
        provider, which is typically an external shipping aggregator, shipping
        partner og 3PL, most plugins will have asynchronous communications with
        these providers through webhooks in order to automatically update and
        synchronize the state of Fulfillments.
      x-resourceId: fulfillment
      properties:
        id:
          description: The id of the Fulfillment. This value will be prefixed by `ful_`.
          type: string
        claim_order_id:
          description: The id of the Claim that the Fulfillment belongs to.
          type: string
        swap_id:
          description: The id of the Swap that the Fulfillment belongs to.
          type: string
        order_id:
          description: The id of the Order that the Fulfillment belongs to.
          type: string
        provider_id:
          description: >-
            The id of the Fulfillment Provider responsible for handling the
            fulfillment
          type: string
        items:
          description: >-
            The Fulfillment Items in the Fulfillment - these hold information
            about how many of each Line Item has been fulfilled.
          type: array
          items:
            $ref: "#/components/schemas/fulfillment_item"
        tracking_links:
          description: >-
            The Tracking Links that can be used to track the status of the
            Fulfillment, these will usually be provided by the Fulfillment
            Provider.
          type: array
          items:
            $ref: "#/components/schemas/tracking_link"
        tracking_numbers:
          deprecated: true
          description: >-
            The tracking numbers that can be used to track the status of the
            fulfillment.
          type: array
          items:
            type: string
        shipped_at:
          description: The date with timezone at which the Fulfillment was shipped.
          type: string
          format: date-time
        no_notification:
          description: >-
            Flag for describing whether or not notifications related to this
            should be send.
          type: boolean
        canceled_at:
          description: The date with timezone at which the Fulfillment was canceled.
          type: string
          format: date-time
        created_at:
          description: The date with timezone at which the resource was created.
          type: string
          format: date-time
        updated_at:
          description: The date with timezone at which the resource was last updated.
          type: string
          format: date-time
        metadata:
          description: An optional key-value map with additional information.
          type: object
    gift_card_transaction:
      title: Gift Card Transaction
      description: >-
        Gift Card Transactions are created once a Customer uses a Gift Card to
        pay for their Order
      x-resourceId: gift_card_transaction
      properties:
        id:
          description: >-
            The id of the Gift Card Transaction. This value will be prefixed by
            `gct_`.
          type: string
        gift_card_id:
          description: The id of the Gift Card that was used in the transaction.
          type: string
        gift_card:
          description: The Gift Card that was used in the transaction.
          anyOf:
            - $ref: "#/components/schemas/gift_card"
        order_id:
          description: The id of the Order that the Gift Card was used to pay for.
          type: string
        amount:
          description: The amount that was used from the Gift Card.
          type: integer
        created_at:
          description: The date with timezone at which the resource was created.
          type: string
          format: date-time
    gift_card:
      title: Gift Card
      description: >-
        Gift Cards are redeemable and represent a value that can be used towards
        the payment of an Order.
      x-resourceId: gift_card
      properties:
        id:
          description: The id of the Gift Card. This value will be prefixed by `gift_`.
          type: string
        code:
          description: >-
            The unique code that identifies the Gift Card. This is used by the
            Customer to redeem the value of the Gift Card.
          type: string
        value:
          description: The value that the Gift Card represents.
          type: integer
        balance:
          description: The remaining value on the Gift Card.
          type: integer
        region_id:
          description: The id of the Region in which the Gift Card is available.
          type: string
        region:
          description: The Region in which the Gift Card is available.
          anyOf:
            - $ref: "#/components/schemas/region"
        order_id:
          description: The id of the Order that the Gift Card was purchased in.
          type: string
        is_disabled:
          description: >-
            Whether the Gift Card has been disabled. Disabled Gift Cards cannot
            be applied to carts.
          type: boolean
        ends_at:
          description: The time at which the Gift Card can no longer be used.
          type: string
          format: date-time
        created_at:
          description: The date with timezone at which the resource was created.
          type: string
          format: date-time
        updated_at:
          description: The date with timezone at which the resource was last updated.
          type: string
          format: date-time
        deleted_at:
          description: The date with timezone at which the resource was deleted.
          type: string
          format: date-time
        metadata:
          description: An optional key-value map with additional information.
          type: object
    image:
      title: Image
      description: Images holds a reference to a URL at which the image file can be found.
      x-resourceId: image
      properties:
        id:
          description: The id of the Image. This value will be prefixed by `img_`.
          type: string
        url:
          description: The URL at which the image file can be found.
          type: string
        created_at:
          description: The date with timezone at which the resource was created.
          type: string
          format: date-time
        update_at:
          description: The date with timezone at which the resource was last updated.
          type: string
          format: date-time
        deleted_at:
          description: The date with timezone at which the resource was deleted.
          type: string
          format: date-time
        metadata:
          description: An optional key-value map with additional information.
          type: object
    invite:
      title: Invite
      description: Represents an invite
      x-resourceId: invite
      properties:
        id:
          type: string
        user_email:
          type: string
        role:
          type: string
          enum:
            - admin
            - member
            - developer
        accepted:
          type: boolean
        token:
          type: string
        expores_at:
          type: string
          format: date-time
        created_at:
          type: string
          format: date-time
        updated_at:
          type: string
          format: date-time
        deleted_at:
          type: string
          format: date-time
        metadata:
          type: object
    line_item:
      title: Line Item
      description: >-
        Line Items represent purchasable units that can be added to a Cart for
        checkout. When Line Items are purchased they will get copied to the
        resulting order and can eventually be referenced in Fulfillments and
        Returns. Line Items may also be created when processing Swaps and
        Claims.
      x-resourceId: line_item
      properties:
        id:
          description: The id of the Line Item. This value will be prefixed by `item_`.
          type: string
        cart_id:
          description: The id of the Cart that the Line Item belongs to.
          type: string
        order_id:
          description: The id of the Order that the Line Item belongs to.
          type: string
        swap_id:
          description: The id of the Swap that the Line Item belongs to.
          type: string
        claim_order_id:
          description: The id of the Claim that the Line Item belongs to.
          type: string
        title:
          description: >-
            The title of the Line Item, this should be easily identifiable by
            the Customer.
          type: string
        description:
          description: A more detailed description of the contents of the Line Item.
          type: string
        thumbnail:
          description: A URL string to a small image of the contents of the Line Item.
          type: string
        is_giftcard:
          description: Flag to indicate if the Line Item is a Gift Card.
          type: boolean
        should_merge:
          description: >-
            Flag to indicate if new Line Items with the same variant should be
            merged or added as an additional Line Item.
          type: boolean
        allow_discounts:
          description: >-
            Flag to indicate if the Line Item should be included when doing
            discount calculations.
          type: boolean
        unit_price:
          description: >-
            The price of one unit of the content in the Line Item. This should
            be in the currency defined by the Cart/Order/Swap/Claim that the
            Line Item belongs to.
          type: boolean
        variant_id:
          description: The id of the Product Variant contained in the Line Item.
          type: string
        variant:
          description: The Product Variant contained in the Line Item.
          anyOf:
            - $ref: "#/components/schemas/product_variant"
        quantity:
          description: The quantity of the content in the Line Item.
          type: integer
        fulfilled_quantity:
          description: The quantity of the Line Item that has been fulfilled.
          type: integer
        returned_quantity:
          description: The quantity of the Line Item that has been returned.
          type: integer
        shipped_quantity:
          description: The quantity of the Line Item that has been shipped.
          type: integer
        created_at:
          description: The date with timezone at which the resource was created.
          type: string
          format: date-time
        updated_at:
          description: The date with timezone at which the resource was last updated.
          type: string
          format: date-time
        metadata:
          description: An optional key-value map with additional information.
          type: object
        refundable:
          description: >-
            The amount that can be refunded from the given Line Item. Takes
            taxes and discounts into consideration.
          type: integer
    money_amount:
      title: Money Amount
      description: >-
        Money Amounts represents an amount that a given Product Variant can be
        purcased for. Each Money Amount either has a Currency or Region
        associated with it to indicate the pricing in a given Currency or, for
        fully region-based pricing, the given price in a specific Region. If
        region-based pricing is used the amount will be in the currency defined
        for the Reigon.
      x-resourceId: money_amount
      properties:
        id:
          description: The id of the Money Amount. This value will be prefixed by `ma_`.
          type: string
        currency_code:
          description: The 3 character currency code that the Money Amount is given in.
          type: string
        amount:
          description: >-
            The amount in the smallest currecny unit (e.g. cents 100 cents to
            charge $1) that the Product Variant will cost.
          type: integer
        min_quantity:
          description: >-
            The minimum quantity that the Money Amount applies to. If this value
            is not set, the Money Amount applies to all quantities.
          type: integer
        max_quantity:
          description: >-
            The maximum quantity that the Money Amount applies to. If this value
            is not set, the Money Amount applies to all quantities.
          type: integer
        variant_id:
          description: The id of the Product Variant that the Money Amount belongs to.
          type: string
        region_id:
          description: The id of the Region that the Money Amount is defined for.
          type: string
        region:
          description: The Region that the Money Amount is defined for.
          anyOf:
            - $ref: "#/components/schemas/region"
        created_at:
          description: The date with timezone at which the resource was created.
          type: string
          format: date-time
        updated_at:
          description: The date with timezone at which the resource was last updated.
          type: string
          format: date-time
        deleted_at:
          description: The date with timezone at which the resource was deleted.
          type: string
          format: date-time
    note:
      title: Note
      description: >-
        Notes are elements which we can use in association with different
        resources to allow users to describe additional information in relation
        to these.
      x-resourceId: note
      properties:
        id:
          description: The id of the Note. This value will be prefixed by `note_`.
          type: string
        resource_type:
          description: The type of resource that the Note refers to.
          type: string
        resource_id:
          description: The id of the resource that the Note refers to.
          type: string
        value:
          description: The contents of the note.
          type: string
        author:
          description: The author of the note.
          anyOf:
            - $ref: "#/components/schemas/user"
        created_at:
          description: The date with timezone at which the resource was created.
          type: string
          format: date-time
        updated_at:
          description: The date with timezone at which the resource was last updated.
          type: string
          format: date-time
        deleted_at:
          description: The date with timezone at which the resource was deleted.
          type: string
          format: date-time
        metadata:
          description: An optional key-value map with additional information.
          type: object
    notification_provider:
      title: Notification Provider
      description: >-
        Represents a notification provider plugin and holds its installation
        status.
      x-resourceId: notification_provider
      properties:
        id:
          description: The id of the notification provider as given by the plugin.
          type: string
        is_installed:
          description: >-
            Whether the plugin is installed in the current version. Plugins that
            are no longer installed are not deleted by will have this field set
            to `false`.
          type: boolean
    notification:
      title: Notification
      description: >-
        Notifications a communications sent via Notification Providers as a
        reaction to internal events such as `order.placed`. Notifications can be
        used to show a chronological timeline for communications sent to a
        Customer regarding an Order, and enables resends.
      x-resourceId: notification
      properties:
        id:
          description: The id of the Notification. This value will be prefixed by `noti_`.
          type: string
        event_name:
          description: The name of the event that the notification was sent for.
          type: string
        resource_type:
          description: The type of resource that the Notification refers to.
          type: string
        resource_id:
          description: The id of the resource that the Notification refers to.
          type: string
        customer_id:
          description: The id of the Customer that the Notification was sent to.
          type: string
        customer:
          description: The Customer that the Notification was sent to.
          anyOf:
            - $ref: "#/components/schemas/customer"
        to:
          description: >-
            The address that the Notification was sent to. This will usually be
            an email address, but represent other addresses such as a chat bot
            user id
          type: string
        data:
          description: >-
            The data that the Notification was sent with. This contains all the
            data necessary for the Notification Provider to initiate a resend.
          type: object
        parent_id:
          description: The id of the Notification that was originally sent.
          type: string
        resends:
          description: >-
            The resends that have been completed after the original
            Notification.
          type: array
          items:
            $ref: "#/components/schemas/notification_resend"
        provider_id:
          description: The id of the Notification Provider that handles the Notification.
          type: string
        created_at:
          description: The date with timezone at which the resource was created.
          type: string
          format: date-time
        updated_at:
          description: The date with timezone at which the resource was last updated.
          type: string
          format: date-time
    notification_resend:
      title: Notification Resend
      description: A resend of a Notification.
      x-resourceId: notification_resend
      properties:
        id:
          description: The id of the Notification. This value will be prefixed by `noti_`.
          type: string
        event_name:
          description: The name of the event that the notification was sent for.
          type: string
        resource_type:
          description: The type of resource that the Notification refers to.
          type: string
        resource_id:
          description: The id of the resource that the Notification refers to.
          type: string
        to:
          description: >-
            The address that the Notification was sent to. This will usually be
            an email address, but represent other addresses such as a chat bot
            user id
          type: string
        data:
          description: >-
            The data that the Notification was sent with. This contains all the
            data necessary for the Notification Provider to initiate a resend.
          type: object
        parent_id:
          description: The id of the Notification that was originally sent.
          type: string
        provider_id:
          description: The id of the Notification Provider that handles the Notification.
          type: string
        created_at:
          description: The date with timezone at which the resource was created.
          type: string
          format: date-time
        updated_at:
          description: The date with timezone at which the resource was last updated.
          type: string
          format: date-time
    OAuth:
      title: OAuth
      description: Represent an OAuth app
      x-resourceId: OAuth
      properties:
        id:
          type: string
        display_name:
          type: string
        application_name:
          type: string
        install_url:
          type: string
        uninstall_url:
          type: integer
        data:
          type: object
    order:
      title: Order
      description: Represents an order
      x-resourceId: order
      properties:
        id:
          type: string
        status:
          type: string
          enum:
            - pending
            - completed
            - archived
            - canceled
            - requires_action
        fulfillment_status:
          type: string
          enum:
            - not_fulfilled
            - partially_fulfilled
            - fulfilled
            - partially_shipped
            - shipped
            - partially_returned
            - returned
            - canceled
            - requires_action
        payment_status:
          type: string
          enum:
            - not_paid
            - awaiting
            - captured
            - partially_refunded
            - refuneded
            - canceled
            - requires_action
        display_id:
          type: integer
        cart_id:
          type: string
        currency_code:
          type: string
        tax_rate:
          type: number
        discounts:
          type: array
          items:
            $ref: "#/components/schemas/discount"
        email:
          type: string
        billing_address_id:
          type: string
        billing_address:
          anyOf:
            - $ref: "#/components/schemas/address"
        shipping_address_id:
          type: string
        shipping_address:
          anyOf:
            - $ref: "#/components/schemas/address"
        items:
          type: array
          items:
            $ref: "#/components/schemas/line_item"
        region_id:
          type: string
        region:
          anyOf:
            - $ref: "#/components/schemas/region"
        gift_cards:
          type: array
          items:
            $ref: "#/components/schemas/gift_card"
        customer_id:
          type: string
        customer:
          anyOf:
            - $ref: "#/components/schemas/customer"
        payment_session:
          anyOf:
            - $ref: "#/components/schemas/payment_session"
        payment_sessions:
          type: array
          items:
            $ref: "#/components/schemas/payment_session"
        payments:
          type: array
          items:
            $ref: "#/components/schemas/payment"
        shipping_methods:
          type: array
          items:
            $ref: "#/components/schemas/shipping_method"
        fulfillments:
          type: array
          items:
            $ref: "#/components/schemas/fulfillment"
        returns:
          type: array
          items:
            $ref: "#/components/schemas/return"
        claims:
          type: array
          items:
            $ref: "#/components/schemas/claim_order"
        refunds:
          type: array
          items:
            $ref: "#/components/schemas/refund"
        swaps:
          type: array
          items:
            $ref: "#/components/schemas/refund"
        gift_card_transactions:
          type: array
          items:
            $ref: "#/components/schemas/gift_card_transaction"
        canceled_at:
          type: string
          format: date-time
        created_at:
          type: string
          format: date-time
        update_at:
          type: string
          format: date-time
        deleted_at:
          type: string
          format: date-time
        metadata:
          type: object
        shipping_total:
          type: integer
        discount_total:
          type: integer
        tax_total:
          type: integer
        subtotal:
          type: integer
        refundable_amount:
          type: integer
        gift_card_total:
          type: integer
        paid_total:
          type: integer
        no_notification:
          description: >-
            Flag for describing whether or not notifications related to this
            should be send.
          type: boolean
    payment_provider:
      title: Payment Provider
      description: Represents a Payment Provider plugin and holds its installation status.
      x-resourceId: payment_provider
      properties:
        id:
          description: The id of the payment provider as given by the plugin.
          type: string
        is_installed:
          description: >-
            Whether the plugin is installed in the current version. Plugins that
            are no longer installed are not deleted by will have this field set
            to `false`.
          type: boolean
    payment_session:
      title: Payment Session
      description: >-
        Payment Sessions are created when a Customer initilizes the checkout
        flow, and can be used to hold the state of a payment flow. Each Payment
        Session is controlled by a Payment Provider, who is responsible for the
        communication with external payment services. Authorized Payment
        Sessions will eventually get promoted to Payments to indicate that they
        are authorized for capture/refunds/etc.
      x-resourceId: payment_session
      properties:
        id:
          description: >-
            The id of the Payment Session. This value will be prefixed with
            `ps_`.
          type: string
        cart_id:
          description: The id of the Cart that the Payment Session is created for.
          type: string
        provider_id:
          description: >-
            The id of the Payment Provider that is responsible for the Payment
            Session
          type: string
        is_selected:
          description: >-
            A flag to indicate if the Payment Session has been selected as the
            method that will be used to complete the purchase.
          type: boolean
        status:
          description: >-
            Indicates the status of the Payment Session. Will default to
            `pending`, and will eventually become `authorized`. Payment Sessions
            may have the status of `requires_more` to indicate that further
            actions are to be completed by the Customer.
          type: string
          enum:
            - authorized
            - pending
            - requires_more
            - error
            - canceled
        data:
          description: >-
            The data required for the Payment Provider to identify, modify and
            process the Payment Session. Typically this will be an object that
            holds an id to the external payment session, but can be an empty
            object if the Payment Provider doesn't hold any state.
          type: object
        created_at:
          description: The date with timezone at which the resource was created.
          type: string
          format: date-time
        updated_at:
          description: The date with timezone at which the resource was last updated.
          type: string
          format: date-time
    payment:
      title: Payment
      description: >-
        Payments represent an amount authorized with a given payment method,
        Payments can be captured, canceled or refunded.
      x-resourceId: payment
      properties:
        id:
          description: The id of the Payment. This value will be prefixed with `pay_`.
          type: string
        swap_id:
          description: The id of the Swap that the Payment is used for.
          type: string
        order_id:
          description: The id of the Order that the Payment is used for.
          type: string
        cart_id:
          description: The id of the Cart that the Payment Session is created for.
          type: string
        amount:
          description: The amount that the Payment has been authorized for.
          type: integer
        currency_code:
          description: The 3 character ISO currency code that the Payment is completed in.
          type: string
        amount_refunded:
          description: >-
            The amount of the original Payment amount that has been refunded
            back to the Customer.
          type: integer
        provider_id:
          description: The id of the Payment Provider that is responsible for the Payment
          type: string
        data:
          description: >-
            The data required for the Payment Provider to identify, modify and
            process the Payment. Typically this will be an object that holds an
            id to the external payment session, but can be an empty object if
            the Payment Provider doesn't hold any state.
          type: object
        captured_at:
          description: The date with timezone at which the Payment was captured.
          type: string
          format: date-time
        canceled_at:
          description: The date with timezone at which the Payment was canceled.
          type: string
          format: date-time
        created_at:
          description: The date with timezone at which the resource was created.
          type: string
          format: date-time
        updated_at:
          description: The date with timezone at which the resource was last updated.
          type: string
          format: date-time
        metadata:
          description: An optional key-value map with additional information.
          type: object
    price_list:
      title: Price List
      description: >-
        Price Lists represents a set of prices that overrides the default price
        for one or more product variants.
      x-resourceId: price_list
      properties:
        id:
          description: The id of the Price List. This value will be prefixed by `pl_`.
          type: string
        type:
          description: >-
            The type of Price List. This can be one of either `sale` or
            `override`.
          type: string
          enum:
            - sale
            - override
        starts_at:
          description: The date with timezone that the Price List starts being valid.
          type: string
          format: date-time
        ends_at:
          description: The date with timezone that the Price List stops being valid.
          type: string
          format: date-time
        customer_groups:
          description: The Customer Groups that the Price List applies to.
          type: array
          items:
            $ref: "#/components/schemas/customer_group"
        created_at:
          description: The date with timezone at which the resource was created.
          type: string
          format: date-time
        updated_at:
          description: The date with timezone at which the resource was last updated.
          type: string
          format: date-time
        deleted_at:
          description: The date with timezone at which the resource was deleted.
          type: string
          format: date-time
    product_collection:
      title: Product Collection
      description: Product Collections represents a group of Products that are related.
      x-resourceId: product_collection
      properties:
        id:
          description: >-
            The id of the Product Collection. This value will be prefixed with
            `pcol_`.
          type: string
        title:
          description: The title that the Product Collection is identified by.
          type: string
        handle:
          description: >-
            A unique string that identifies the Product Collection - can for
            example be used in slug structures.
          type: string
        products:
          description: The Products contained in the Product Collection.
          type: array
          items:
<<<<<<< HEAD
            $ref: "#/components/schemas/product"
=======
            $ref: '#/components/schemas/product'
>>>>>>> c6dc9086
        created_at:
          description: The date with timezone at which the resource was created.
          type: string
          format: date-time
        updated_at:
          description: The date with timezone at which the resource was last updated.
          type: string
          format: date-time
        deleted_at:
          description: The date with timezone at which the resource was last updated.
          type: string
          format: date-time
        metadata:
          description: An optional key-value map with additional information.
          type: object
    product_option_value:
      title: Product Option Value
      description: >-
        A value given to a Product Variant's option set. Product Variant have a
        Product Option Value for each of the Product Options defined on the
        Product.
      x-resourceId: product_option_value
      properties:
        id:
          description: >-
            The id of the Product Option Value. This value will be prefixed with
            `optval_`.
          type: string
        value:
          description: >-
            The value that the Product Variant has defined for the specific
            Product Option (e.g. if the Product Option is "Size" this value
            could be "Small", "Medium" or "Large").
          type: string
        option_id:
          description: >-
            The id of the Product Option that the Product Option Value is
            defined for.
          type: string
        variant_id:
          description: >-
            The id of the Product Variant that the Product Option Value is
            defined for.
          type: string
        created_at:
          description: The date with timezone at which the resource was created.
          type: string
          format: date-time
        updated_at:
          description: The date with timezone at which the resource was last updated.
          type: string
          format: date-time
        deleted_at:
          description: The date with timezone at which the resource was last updated.
          type: string
          format: date-time
        metadata:
          description: An optional key-value map with additional information.
          type: object
    product_option:
      title: Product Option
      description: >-
        Product Options define properties that may vary between different
        variants of a Product. Common Product Options are "Size" and "Color",
        but Medusa doesn't limit what Product Options that can be defined.
      x-resourceId: product_option
      properties:
        id:
          description: >-
            The id of the Product Option. This value will be prefixed with
            `opt_`.
          type: string
        title:
          description: The title that the Product Option is defined by (e.g. "Size").
          type: string
        values:
          description: The Product Option Values that are defined for the Product Option.
          type: array
          items:
            $ref: "#/components/schemas/product_option_value"
        product_id:
          description: The id of the Product that the Product Option is defined for.
          type: string
        created_at:
          description: The date with timezone at which the resource was created.
          type: string
          format: date-time
        updated_at:
          description: The date with timezone at which the resource was last updated.
          type: string
          format: date-time
        deleted_at:
          description: The date with timezone at which the resource was deleted.
          type: string
          format: date-time
        metadata:
          description: An optional key-value map with additional information.
          type: object
    product_tag:
      title: Product Tag
      description: Product Tags can be added to Products for easy filtering and grouping.
      x-resourceId: product_tag
      properties:
        id:
          description: The id of the Product Tag. This value will be prefixed with `ptag_`.
          type: string
        value:
          description: The value that the Product Tag represents (e.g. "Pants").
          type: string
        created_at:
          description: The date with timezone at which the resource was created.
          type: string
          format: date-time
        updated_at:
          description: The date with timezone at which the resource was last updated.
          type: string
          format: date-time
        deleted_at:
          description: The date with timezone at which the resource was deleted.
          type: string
          format: date-time
        metadata:
          description: An optional key-value map with additional information.
          type: object
    product_tax_rate:
      title: Product Tax Rate
      description: >-
        Associates a tax rate with a product to indicate that the product is
        taxed in a certain way
      x-resourceId: product_tax_rate
      properties:
        product_id:
          description: The id of the Product
          type: string
        rate_id:
          description: The id of the Tax Rate
          type: string
        created_at:
          description: The date with timezone at which the resource was created.
          type: string
          format: date-time
        updated_at:
          description: The date with timezone at which the resource was last updated.
          type: string
          format: date-time
        deleted_at:
          description: The date with timezone at which the resource was deleted.
          type: string
          format: date-time
        metadata:
          description: An optional key-value map with additional information.
          type: object
    product_type_tax_rate:
      title: Product Type Tax Rate
      description: >-
        Associates a tax rate with a product type to indicate that the product
        type is taxed in a certain way
      x-resourceId: product_type_tax_rate
      properties:
        product_type_id:
          description: The id of the Product type
          type: string
        rate_id:
          description: The id of the Tax Rate
          type: string
        created_at:
          description: The date with timezone at which the resource was created.
          type: string
          format: date-time
        updated_at:
          description: The date with timezone at which the resource was last updated.
          type: string
          format: date-time
        deleted_at:
          description: The date with timezone at which the resource was deleted.
          type: string
          format: date-time
        metadata:
          description: An optional key-value map with additional information.
          type: object
    product_type:
      title: Product Type
      description: >-
        Product Type can be added to Products for filtering and reporting
        purposes.
      x-resourceId: product_type
      properties:
        id:
          description: >-
            The id of the Product Type. This value will be prefixed with
            `ptyp_`.
          type: string
        value:
          description: The value that the Product Type represents (e.g. "Clothing").
          type: string
        created_at:
          description: The date with timezone at which the resource was created.
          type: string
          format: date-time
        updated_at:
          description: The date with timezone at which the resource was last updated.
          type: string
          format: date-time
        deleted_at:
          description: The date with timezone at which the resource was deleted.
          type: string
          format: date-time
        metadata:
          description: An optional key-value map with additional information.
          type: object
    product_variant:
      title: Product Variant
      description: >-
        Product Variants represent a Product with a specific set of Product
        Option configurations. The maximum number of Product Variants that a
        Product can have is given by the number of available Product Option
        combinations.
      x-resourceId: product_variant
      properties:
        id:
          description: >-
            The id of the Product Variant. This value will be prefixed with
            `variant_`.
          type: string
        title:
          description: >-
            A title that can be displayed for easy identification of the Product
            Variant.
          type: string
        product_id:
          description: The id of the Product that the Product Variant belongs to.
          type: string
        prices:
          description: >-
            The Money Amounts defined for the Product Variant. Each Money Amount
            represents a price in a given currency or a price in a specific
            Region.
          type: array
          items:
            $ref: "#/components/schemas/money_amount"
        sku:
          description: >-
            The unique stock keeping unit used to identify the Product Variant.
            This will usually be a unqiue identifer for the item that is to be
            shipped, and can be referenced across multiple systems.
          type: string
        barcode:
          description: >-
            A generic field for a GTIN number that can be used to identify the
            Product Variant.
          type: string
        ean:
          description: >-
            An EAN barcode number that can be used to identify the Product
            Variant.
          type: string
        upc:
          description: >-
            A UPC barcode number that can be used to identify the Product
            Variant.
          type: string
        inventory_quantity:
          description: The current quantity of the item that is stocked.
          type: integer
        allow_backorder:
          description: >-
            Whether the Product Variant should be purchasable when
            `inventory_quantity` is 0.
          type: boolean
        manage_inventory:
          description: Whether Medusa should manage inventory for the Product Variant.
          type: boolean
        hs_code:
          description: >-
            The Harmonized System code of the Product Variant. May be used by
            Fulfillment Providers to pass customs information to shipping
            carriers.
          type: string
        origin_country:
          description: >-
            The country in which the Product Variant was produced. May be used
            by Fulfillment Providers to pass customs information to shipping
            carriers.
          type: string
        mid_code:
          description: >-
            The Manufacturers Identification code that identifies the
            manufacturer of the Product Variant. May be used by Fulfillment
            Providers to pass customs information to shipping carriers.
          type: string
        material:
          description: >-
            The material and composition that the Product Variant is made of,
            May be used by Fulfillment Providers to pass customs information to
            shipping carriers.
          type: string
        weight:
          description: >-
            The weight of the Product Variant. May be used in shipping rate
            calculations.
          type: string
        height:
          description: >-
            The height of the Product Variant. May be used in shipping rate
            calculations.
          type: string
        width:
          description: >-
            The width of the Product Variant. May be used in shipping rate
            calculations.
          type: string
        length:
          description: >-
            The length of the Product Variant. May be used in shipping rate
            calculations.
          type: string
        options:
          description: The Product Option Values specified for the Product Variant.
          type: array
          items:
            $ref: "#/components/schemas/product_option_value"
        created_at:
          description: The date with timezone at which the resource was created.
          type: string
          format: date-time
        updated_at:
          description: The date with timezone at which the resource was last updated.
          type: string
          format: date-time
        deleted_at:
          description: The date with timezone at which the resource was deleted.
          type: string
          format: date-time
        metadata:
          description: An optional key-value map with additional information.
          type: object
    product:
      title: Product
      description: >-
        Products are a grouping of Product Variants that have common properties
        such as images and descriptions. Products can have multiple options
        which define the properties that Product Variants differ by.
      x-resourceId: product
      properties:
        id:
          description: The id of the Product. This value will be prefixed with `prod_`.
          type: string
        title:
          description: >-
            A title that can be displayed for easy identification of the
            Product.
          type: string
        subtitle:
          description: >-
            An optional subtitle that can be used to further specify the
            Product.
          type: string
        description:
          description: A short description of the Product.
          type: string
        handle:
          description: A unique identifier for the Product (e.g. for slug structure).
          type: string
        is_giftcard:
          description: >-
            Whether the Product represents a Gift Card. Products that represent
            Gift Cards will automatically generate a redeemable Gift Card code
            once they are purchased.
          type: boolean
        discountable:
          description: >-
            Whether the Product can be discounted. Discounts will not apply to
            Line Items of this Product when this flag is set to `false`.
          type: boolean
        images:
          description: Images of the Product
          type: array
          items:
            $ref: "#/components/schemas/image"
        thumbnail:
          description: A URL to an image file that can be used to identify the Product.
          type: string
        options:
          description: >-
            The Product Options that are defined for the Product. Product
            Variants of the Product will have a unique combination of Product
            Option Values.
          type: array
          items:
            $ref: "#/components/schemas/product_option"
        variants:
          description: >-
            The Product Variants that belong to the Product. Each will have a
            unique combination of Product Option Values.
          type: array
          items:
            $ref: "#/components/schemas/product_variant"
        profile_id:
          description: >-
            The id of the Shipping Profile that the Product belongs to. Shipping
            Profiles have a set of defined Shipping Options that can be used to
            Fulfill a given set of Products.
          type: string
        hs_code:
          description: >-
            The Harmonized System code of the Product Variant. May be used by
            Fulfillment Providers to pass customs information to shipping
            carriers.
          type: string
        origin_country:
          description: >-
            The country in which the Product Variant was produced. May be used
            by Fulfillment Providers to pass customs information to shipping
            carriers.
          type: string
        mid_code:
          description: >-
            The Manufacturers Identification code that identifies the
            manufacturer of the Product Variant. May be used by Fulfillment
            Providers to pass customs information to shipping carriers.
          type: string
        material:
          description: >-
            The material and composition that the Product Variant is made of,
            May be used by Fulfillment Providers to pass customs information to
            shipping carriers.
          type: string
        weight:
          description: >-
            The weight of the Product Variant. May be used in shipping rate
            calculations.
          type: string
        height:
          description: >-
            The height of the Product Variant. May be used in shipping rate
            calculations.
          type: string
        width:
          description: >-
            The width of the Product Variant. May be used in shipping rate
            calculations.
          type: string
        length:
          description: >-
            The length of the Product Variant. May be used in shipping rate
            calculations.
          type: string
        type:
          description: The Product Type of the Product (e.g. "Clothing")
          anyOf:
            - $ref: "#/components/schemas/product_type"
        collection:
          description: The Product Collection that the Product belongs to (e.g. "SS20")
          anyOf:
            - $ref: "#/components/schemas/product_collection"
        tags:
          description: The Product Tags assigned to the Product.
          type: array
          items:
            $ref: "#/components/schemas/product_tag"
        created_at:
          description: The date with timezone at which the resource was created.
          type: string
          format: date-time
        updated_at:
          description: The date with timezone at which the resource was last updated.
          type: string
          format: date-time
        deleted_at:
          description: The date with timezone at which the resource was deleted.
          type: string
          format: date-time
        metadata:
          description: An optional key-value map with additional information.
          type: object
    refund:
      title: Refund
      description: >-
        Refund represent an amount of money transfered back to the Customer for
        a given reason. Refunds may occur in relation to Returns, Swaps and
        Claims, but can also be initiated by a store operator.
      x-resourceId: refund
      properties:
        id:
          description: The id of the Refund. This value will be prefixed with `ref_`.
          type: string
        order_id:
          description: The id of the Order that the Refund is related to.
          type: string
        amount:
          description: The amount that has be refunded to the Customer.
          type: integer
        note:
          description: An optional note explaining why the amount was refunded.
          type: string
        reason:
          description: >-
            The reason given for the Refund, will automatically be set when
            processed as part of a Swap, Claim or Return.
          type: string
          enum:
            - discount
            - return
            - swap
            - claim
            - other
        created_at:
          description: The date with timezone at which the resource was created.
          type: string
          format: date-time
        updated_at:
          description: The date with timezone at which the resource was last updated.
          type: string
          format: date-time
        metadata:
          description: An optional key-value map with additional information.
          type: object
    region:
      title: Region
      description: >-
        Regions hold settings for how Customers in a given geographical location
        shop. The is, for example, where currencies and tax rates are defined. A
        Region can consist of multiple countries to accomodate common shopping
        settings across countries.
      x-resourceId: region
      properties:
        id:
          description: The id of the Region. This value will be prefixed with `reg_`.
          type: string
        name:
          description: >-
            The name of the region as displayed to the customer. If the Region
            only has one country it is recommended to write the country name.
          type: string
        currency_code:
          description: >-
            The 3 character ISO currency code that Customers will shop in in the
            Region.
          type: string
        tax_rate:
          description: The tax rate that should be charged on purchases in the Region.
          type: number
        tax_code:
          description: >-
            The tax code used on purchases in the Region. This may be used by
            other systems for accounting purposes.
          type: string
        countries:
          description: The countries that are included in the Region.
          type: array
          items:
            $ref: "#/components/schemas/country"
        payment_providers:
          description: >-
            The Payment Providers that can be used to process Payments in the
            Region.
          type: array
          items:
            $ref: "#/components/schemas/payment_provider"
        fulfillment_providers:
          description: >-
            The Fulfillment Providers that can be used to fulfill orders in the
            Region.
          type: array
          items:
            $ref: "#/components/schemas/fulfillment_provider"
        created_at:
          description: The date with timezone at which the resource was created.
          type: string
          format: date-time
        updated_at:
          description: The date with timezone at which the resource was last updated.
          type: string
          format: date-time
        deleted_at:
          description: The date with timezone at which the resource was deleted.
          type: string
          format: date-time
        metadata:
          description: An optional key-value map with additional information.
          type: object
    return_item:
      title: Return Item
      description: >-
        Correlates a Line Item with a Return, keeping track of the quantity of
        the Line Item that will be returned.
      x-resourceId: return_item
      properties:
        return_id:
          description: The id of the Return that the Return Item belongs to.
          type: string
        item_id:
          description: The id of the Line Item that the Return Item references.
          type: string
        item:
          description: The Line Item that the Return Item references.
          anyOf:
            - $ref: "#/components/schemas/line_item"
        quantity:
          description: The quantity of the Line Item that is included in the Return.
          type: integer
        is_requested:
          description: >-
            Whether the Return Item was requested initially or received
            unexpectedly in the warehouse.
          type: boolean
        requested_quantity:
          description: The quantity that was originally requested to be returned.
          type: integer
        recieved_quantity:
          description: The quantity that was received in the warehouse.
          type: integer
        reason:
          description: The reason for returning the item.
          anyOf:
            - $ref: "#/components/schemas/return_reason"
        note:
          description: An optional note with additional details about the Return.
          type: string
        metadata:
          description: An optional key-value map with additional information.
          type: object
    return_reason:
      title: Return Reason
      description: >-
        A Reason for why a given product is returned. A Return Reason can be
        used on Return Items in order to indicate why a Line Item was returned.
      x-resourceId: return_reason
      properties:
        id:
          description: The id of the Return Reason will start with `rr_`.
          type: string
        description:
          description: A description of the Reason.
          type: string
        label:
          description: A text that can be displayed to the Customer as a reason.
          type: string
        value:
          description: The value to identify the reason by.
          type: string
        created_at:
          description: The date with timezone at which the resource was created.
          type: string
          format: date-time
        updated_at:
          description: The date with timezone at which the resource was last updated.
          type: string
          format: date-time
        deleted_at:
          description: The date with timezone at which the resource was deleted.
          type: string
          format: date-time
        metadata:
          description: An optional key-value map with additional information.
          type: object
    return:
      title: Return
      description: >-
        Return orders hold information about Line Items that a Customer wishes
        to send back, along with how the items will be returned. Returns can be
        used as part of a Swap.
      x-resourceId: return
      properties:
        id:
          description: The id of the Return. This value will be prefixed with `ret_`.
          type: string
        status:
          description: Status of the Return.
          type: string
          enum:
            - requested
            - received
            - requires_action
        items:
          description: >-
            The Return Items that will be shipped back to the warehouse. type:
            array items: $ref:
        swap_id:
          description: The id of the Swap that the Return is a part of.
          type: string
        order_id:
          description: The id of the Order that the Return is made from.
          type: string
        claim_order_id:
          description: The id of the Claim that the Return is a part of.
          type: string
        shipping_method:
          description: >-
            The Shipping Method that will be used to send the Return back. Can
            be null if the Customer facilitates the return shipment themselves.
          anyOf:
            - $ref: "#/components/schemas/shipping_method"
        shipping_data:
          description: >-
            Data about the return shipment as provided by the Fulfilment
            Provider that handles the return shipment.
          type: object
        refund_amount:
          description: The amount that should be refunded as a result of the return.
          type: integer
        received_at:
          description: The date with timezone at which the return was received.
          type: string
          format: date-time
        created_at:
          description: The date with timezone at which the resource was created.
          type: string
          format: date-time
        updated_at:
          description: The date with timezone at which the resource was last updated.
          type: string
          format: date-time
        no_notification:
          description: >-
            When set to true, no notification will be sent related to this
            return.
          type: boolean
        metadata:
          description: An optional key-value map with additional information.
          type: object
    shipping_method:
      title: Shipping Method
      description: >-
        Shipping Methods represent a way in which an Order or Return can be
        shipped. Shipping Methods are built from a Shipping Option, but may
        contain additional details, that can be necessary for the Fulfillment
        Provider to handle the shipment.
      x-resourceId: shipping_method
      properties:
        id:
          description: >-
            The id of the Shipping Method. This value will be prefixed with
            `sm_`.
          type: string
        shipping_option_id:
          description: >-
            The id of the Shipping Option that the Shipping Method is built
            from.
          type: string
        shipping_option:
          description: The Shipping Option that the Shipping Method is built from.
          anyOf:
            - $ref: "#/components/schemas/shipping_option"
        order_id:
          description: The id of the Order that the Shipping Method is used on.
          type: string
        return_id:
          description: The id of the Return that the Shipping Method is used on.
          type: string
        swap_id:
          description: The id of the Swap that the Shipping Method is used on.
          type: string
        cart_id:
          description: The id of the Cart that the Shipping Method is used on.
          type: string
        claim_order_id:
          description: The id of the Claim that the Shipping Method is used on.
          type: string
        price:
          description: >-
            The amount to charge for the Shipping Method. The currency of the
            price is defined by the Region that the Order that the Shipping
            Method belongs to is a part of.
          type: integer
        data:
          description: >-
            Additional data that the Fulfillment Provider needs to fulfill the
            shipment. This is used in combination with the Shipping Options
            data, and may contain information such as a drop point id.
          type: object
    shipping_option_requirement:
      title: Shipping Option Requirement
      description: >-
        A requirement that a Cart must satisfy for the Shipping Option to be
        available to the Cart.
      x-resourceId: shipping_option_requirement
      properties:
        id:
          description: >-
            The id of the Shipping Option Requirement. This value will be
            prefixed with `sor_`.
          type: string
        shipping_option_id:
          description: >-
            The id of the Shipping Option that the Shipping Option Requirement
            belongs to.
          type: string
        type:
          description: >-
            The type of the requirement, this defines how the value will be
            compared to the Cart's total. `min_subtotal` requirements define the
            minimum subtotal that is needed for the Shipping Option to be
            available, while the `max_subtotal` defines the maximum subtotal
            that the Cart can have for the Shipping Option to be available.
          type: string
          enum:
            - min_subtotal
            - max_subtotal
        amount:
          description: The amount to compare the Cart subtotal to.
          type: integer
    shipping_option:
      title: Shipping Option
      description: >-
        Shipping Options represent a way in which an Order or Return can be
        shipped. Shipping Options have an associated Fulfillment Provider that
        will be used when the fulfillment of an Order is initiated. Shipping
        Options themselves cannot be added to Carts, but serve as a template for
        Shipping Methods. This distinction makes it possible to customize
        individual Shipping Methods with additional information.
      x-resourceId: shipping_option
      properties:
        id:
          description: >-
            The id of the Shipping Option. This value will be prefixed with
            `so_`.
          type: string
        name:
          description: >-
            The name given to the Shipping Option - this may be displayed to the
            Customer.
          type: string
        region_id:
          description: The id of the Region that the Shipping Option belongs to.
          type: string
        region:
          description: The id of the Region that the Shipping Option belongs to.
          anyOf:
            - $ref: "#/components/schemas/region"
        profile_id:
          description: >-
            The id of the Shipping Profile that the Shipping Option belongs to.
            Shipping Profiles have a set of defined Shipping Options that can be
            used to Fulfill a given set of Products.
          type: string
        provider_id:
          description: >-
            The id of the Fulfillment Provider, that will be used to process
            Fulfillments from the Shipping Option.
          type: string
        price_type:
          description: >-
            The type of pricing calculation that is used when creatin Shipping
            Methods from the Shipping Option. Can be `flat_rate` for fixed
            prices or `calculated` if the Fulfillment Provider can provide price
            calulations.
          type: string
          enum:
            - flat_rate
            - calculated
        amount:
          description: >-
            The amount to charge for shipping when the Shipping Option price
            type is `flat_rate`.
          type: integer
        is_return:
          description: >-
            Flag to indicate if the Shipping Option can be used for Return
            shipments.
          type: boolean
        requirements:
          description: >-
            The requirements that must be satisfied for the Shipping Option to
            be available for a Cart.
          type: array
          items:
            $ref: "#/components/schemas/shipping_option_requirement"
        data:
          description: >-
            The data needed for the Fulfillment Provider to identify the
            Shipping Option.
          type: object
        created_at:
          description: The date with timezone at which the resource was created.
          type: string
          format: date-time
        updated_at:
          description: The date with timezone at which the resource was last updated.
          type: string
          format: date-time
        deleted_at:
          description: The date with timezone at which the resource was deleted.
          type: string
          format: date-time
        metadata:
          description: An optional key-value map with additional information.
          type: object
    shipping_profile:
      title: Shipping Profile
      description: >-
        Shipping Profiles have a set of defined Shipping Options that can be
        used to fulfill a given set of Products.
      x-resourceId: shipping_profile
      properties:
        id:
          description: >-
            The id of the Shipping Profile. This value will be prefixed with
            `sp_`.
          type: string
        name:
          description: >-
            The name given to the Shipping profile - this may be displayed to
            the Customer.
          type: string
        type:
          description: >-
            The type of the Shipping Profile, may be `default`, `gift_card` or
            `custom`.
          type: string
          enum:
            - default
            - gift_card
            - custom
        products:
          description: The Products that the Shipping Profile defines Shipping Options for.
          type: array
          items:
            $ref: "#/components/schemas/product"
        shipping_options:
          description: >-
            The Shipping Options that can be used to fulfill the Products in the
            Shipping Profile.
          type: array
          items:
            anyOf:
              - $ref: "#/components/schemas/shipping_option"
        created_at:
          description: The date with timezone at which the resource was created.
          type: string
          format: date-time
        updated_at:
          description: The date with timezone at which the resource was last updated.
          type: string
          format: date-time
        deleted_at:
          description: The date with timezone at which the resource was deleted.
          type: string
          format: date-time
        metadata:
          description: An optional key-value map with additional information.
          type: object
    shipping_tax_rate:
      title: Shipping Tax Rate
      description: >-
        Associates a tax rate with a shipping option to indicate that the
        shipping option is taxed in a certain way
      x-resourceId: shipping_tax_rate
      properties:
        shipping_option_id:
          description: The id of the Shipping Option
          type: string
        rate_id:
          description: The id of the Tax Rate
          type: string
        created_at:
          description: The date with timezone at which the resource was created.
          type: string
          format: date-time
        updated_at:
          description: The date with timezone at which the resource was last updated.
          type: string
          format: date-time
        deleted_at:
          description: The date with timezone at which the resource was deleted.
          type: string
          format: date-time
        metadata:
          description: An optional key-value map with additional information.
          type: object
    store:
      title: Store
      description: "Holds settings for the Store, such as name, currencies, etc."
      x-resourceId: store
      properties:
        id:
          description: The id of the Store. This value will be prefixed with `store_`.
          type: string
        name:
          description: The name of the Store - this may be displayed to the Customer.
          type: string
        default_currency_code:
          description: >-
            The default currency code used when no other currency code is
            specified.
          type: string
        currencies:
          description: The currencies that are enabled for the Store.
          type: array
          items:
            $ref: "#/components/schemas/currency"
        swap_link_template:
          description: >-
            A template to generate Swap links from use {{cart_id}} to include
            the Swap's `cart_id` in the link.
          type: string
        created_at:
          description: The date with timezone at which the resource was created.
          type: string
          format: date-time
        updated_at:
          description: The date with timezone at which the resource was last updated.
          type: string
          format: date-time
        metadata:
          description: An optional key-value map with additional information.
          type: object
    swap:
      title: Swap
      description: >-
        Swaps can be created when a Customer wishes to exchange Products that
        they have purchased to different Products. Swaps consist of a Return of
        previously purchased Products and a Fulfillment of new Products, the
        amount paid for the Products being returned will be used towards payment
        for the new Products. In the case where the amount paid for the the
        Products being returned exceed the amount to be paid for the new
        Products, a Refund will be issued for the difference.
      x-resourceId: swap
      properties:
        id:
          description: The id of the Swap. This value will be prefixed with `swap_`.
          type: string
        fulfillment_status:
          description: The status of the Fulfillment of the Swap.
          type: string
          enum:
            - not_fulfilled
            - partially_fulfilled
            - fulfilled
            - partially_shipped
            - shipped
            - partially_returned
            - returned
            - canceled
            - requires_action
        payment_status:
          description: >-
            The status of the Payment of the Swap. The payment may either refer
            to the refund of an amount or the authorization of a new amount.
          type: string
          enum:
            - not_paid
            - awaiting
            - captured
            - canceled
            - difference_refunded
            - requires_action
        order_id:
          description: >-
            The id of the Order where the Line Items to be returned where
            purchased.
          type: string
        additional_items:
          description: The new Line Items to ship to the Customer.
          type: array
          items:
            $ref: "#/components/schemas/line_item"
        return_order:
          description: The Return that is issued for the return part of the Swap.
          anyOf:
            - $ref: "#/components/schemas/return"
        fulfillments:
          description: The Fulfillments used to send the new Line Items.
          type: array
          items:
            $ref: "#/components/schemas/fulfillment"
        payment:
          description: >-
            The Payment authorized when the Swap requires an additional amount
            to be charged from the Customer.
          anyOf:
            - $ref: "#/components/schemas/payment"
        difference_due:
          description: >-
            The difference that is paid or refunded as a result of the Swap. May
            be negative when the amount paid for the returned items exceed the
            total of the new Products.
          type: integer
        shipping_address:
          description: >-
            The Address to send the new Line Items to - in most cases this will
            be the same as the shipping address on the Order.
          anyOf:
            - $ref: "#/components/schemas/address"
        shipping_methods:
          description: The Shipping Methods used to fulfill the addtional items purchased.
          type: array
          items:
            $ref: "#/components/schemas/shipping_method"
        cart_id:
          description: The id of the Cart that the Customer will use to confirm the Swap.
          type: string
        allow_backorder:
          description: "If true, swaps can be completed with items out of stock"
          type: boolean
        confirmed_at:
          description: >-
            The date with timezone at which the Swap was confirmed by the
            Customer.
          type: string
          format: date-time
        created_at:
          description: The date with timezone at which the resource was created.
          type: string
          format: date-time
        updated_at:
          description: The date with timezone at which the resource was last updated.
          type: string
          format: date-time
        canceled_at:
          description: The date with timezone at which the Swap was canceled.
          type: string
          format: date-time
        no_notification:
          description: "If set to true, no notification will be sent related to this swap"
          type: boolean
        metadata:
          description: An optional key-value map with additional information.
          type: object
    tax_line:
      title: Tax Line
      description: Line item that specifies an amount of tax to add to a line item.
      x-resourceId: tax_line
      properties:
        id:
          description: The id of the Tax Line. This value will be prefixed by `tl_`.
          type: string
        code:
          description: A code to identify the tax type by
          type: string
        name:
          description: A human friendly name for the tax
          type: string
        rate:
          description: The numeric rate to charge tax by
          type: number
        created_at:
          description: The date with timezone at which the resource was created.
          type: string
          format: date-time
        updated_at:
          description: The date with timezone at which the resource was last updated.
          type: string
          format: date-time
        metadata:
          description: An optional key-value map with additional information.
          type: object
    tax_provider:
      title: Tax Provider
      description: The tax service used to calculate taxes
      x-resourceId: tax_provider
      properties:
        id:
          description: The id of the tax provider as given by the plugin.
          type: string
        is_installed:
          description: >-
            Whether the plugin is installed in the current version. Plugins that
            are no longer installed are not deleted by will have this field set
            to `false`.
          type: boolean
    tax_rate:
      title: Tax Rate
      description: >-
        A Tax Rate can be used to associate a certain rate to charge on products
        within a given Region
      x-resourceId: line_item
      properties:
        id:
          description: The id of the Tax Rate. This value will be prefixed by `txr_`.
          type: string
        rate:
          description: The numeric rate to charge
          type: number
        code:
          description: A code to identify the tax type by
          type: string
        name:
          description: A human friendly name for the tax
          type: string
        region_id:
          description: The id of the Region that the rate belongs to
          type: string
        created_at:
          description: The date with timezone at which the resource was created.
          type: string
          format: date-time
        updated_at:
          description: The date with timezone at which the resource was last updated.
          type: string
          format: date-time
        metadata:
          description: An optional key-value map with additional information.
          type: object
        refundable:
          description: >-
            The amount that can be refunded from the given Line Item. Takes
            taxes and discounts into consideration.
          type: integer
    tracking_link:
      title: Tracking Link
      description: >-
        Tracking Link holds information about tracking numbers for a
        Fulfillment. Tracking Links can optionally contain a URL that can be
        visited to see the status of the shipment.
      x-resourceId: tracking_link
      properties:
        id:
          description: >-
            The id of the Tracking Link. This value will be prefixed with
            `tlink_`.
          type: string
        url:
          description: The URL at which the status of the shipment can be tracked.
          type: string
        tracking_number:
          description: The tracking number given by the shipping carrier.
          type: string
        fulfillment_id:
          description: The id of the Fulfillment that the Tracking Link references.
          type: string
        created_at:
          description: The date with timezone at which the resource was created.
          type: string
          format: date-time
        updated_at:
          description: The date with timezone at which the resource was last updated.
          type: string
          format: date-time
        deleted_at:
          description: The date with timezone at which the resource was deleted.
          type: string
          format: date-time
        metadata:
          description: An optional key-value map with additional information.
          type: object
    user:
      title: User
      description: Represents a User who can manage store settings.
      x-resourceId: user
      properties:
        id:
          description: The unique id of the User. This will be prefixed with `usr_`
          type: string
        email:
          description: The email of the User
          type: string
        first_name:
          type: string
        last_name:
          description: The Customer's billing address.
          anyOf:
            - $ref: "#/components/schemas/address"
        created_at:
          type: string
          format: date-time
        updated_at:
          type: string
          format: date-time
        deleted_at:
          type: string
          format: date-time
        metadata:
          type: object<|MERGE_RESOLUTION|>--- conflicted
+++ resolved
@@ -103,106 +103,12 @@
           content:
             application/json:
               schema:
-<<<<<<< HEAD
                 oneOf:
                   - type: object
                     properties:
                       cart:
                         $ref: "#/components/schemas/cart"
   "/carts/{id}/complete":
-    post:
-      summary: Complete a Cart
-      operationId: PostCartsCartComplete
-      description: >-
-        Completes a cart. The following steps will be performed. Payment
-        authorization is attempted and if more work is required, we simply
-        return the cart for further updates. If payment is authorized and order
-        is not yet created, we make sure to do so. The completion of a cart can
-        be performed idempotently with a provided header `Idempotency-Key`. If
-        not provided, we will generate one for the request.
-=======
-                properties:
-                  exists:
-                    type: boolean
-  '/carts/{id}/shipping-methods':
-    post:
-      operationId: PostCartsCartShippingMethod
-      description: Adds a Shipping Method to the Cart.
-      summary: Add a Shipping Method
-      tags:
-        - Cart
->>>>>>> c6dc9086
-      parameters:
-        - in: path
-          name: id
-          required: true
-<<<<<<< HEAD
-          description: The Cart id.
-          schema:
-            type: string
-      tags:
-        - Cart
-      responses:
-        "200":
-=======
-          description: The cart id.
-          schema:
-            type: string
-      responses:
-        "200":
-          description: A successful response
-          content:
-            application/json:
-              schema:
-                properties:
-                  cart:
-                    $ref: '#/components/schemas/cart'
-      requestBody:
-        content:
-          application/json:
-            schema:
-              type: object
-              required:
-                - option_id
-              properties:
-                option_id:
-                  type: string
-                  description: id of the shipping option to create the method from
-                data:
-                  type: object
-                  description: >-
-                    Used to hold any data that the shipping method may need to
-                    process the fulfillment of the order. Look at the
-                    documentation for your installed fulfillment providers to
-                    find out what to send.
-  '/carts/{id}/taxes':
-    post:
-      summary: Calculate Cart Taxes
-      operationId: PostCartsCartTaxes
-      description: >-
-        Calculates taxes for a cart. Depending on the cart's region this may
-        involve making 3rd party API calls to a Tax Provider service.
-      parameters:
-        - in: path
-          name: id
-          required: true
-          description: The Cart id.
-          schema:
-            type: string
-      tags:
-        - Cart
-      responses:
-        '200':
-          description: A cart object with the tax_total field populated
-          content:
-            application/json:
-              schema:
-                oneOf:
-                  - type: object
-                    properties:
-                      cart:
-                        $ref: '#/components/schemas/cart'
-  '/carts/{id}/complete':
     post:
       summary: Complete a Cart
       operationId: PostCartsCartComplete
@@ -223,14 +129,12 @@
       tags:
         - Cart
       responses:
-        '200':
->>>>>>> c6dc9086
+        "200":
           description: >-
             If a cart was successfully authorized, but requires further action
             from the user the response body will contain the cart with an
             updated payment session. If the Cart was successfully completed the
             response body will contain the newly created Order.
-<<<<<<< HEAD
           content:
             application/json:
               schema:
@@ -247,33 +151,6 @@
                     properties:
                       cart:
                         $ref: "#/components/schemas/swap"
-  /carts:
-    post:
-      summary: Create a Cart
-      operationId: PostCart
-      description: >-
-        Creates a Cart within the given region and with the initial items. If no
-        `region_id` is provided the cart will be associated with the first
-        Region available. If no items are provided the cart will be empty after
-        creation. If a user is logged in the cart's customer id and email will
-        be set.
-=======
-          content:
-            application/json:
-              schema:
-                oneOf:
-                  - type: object
-                    properties:
-                      order:
-                        $ref: '#/components/schemas/order'
-                  - type: object
-                    properties:
-                      cart:
-                        $ref: '#/components/schemas/cart'
-                  - type: object
-                    properties:
-                      cart:
-                        $ref: '#/components/schemas/swap'
   /carts:
     post:
       summary: Create a Cart
@@ -319,15 +196,15 @@
       tags:
         - Cart
       responses:
-        '200':
+        "200":
           description: Successfully created a new Cart
           content:
             application/json:
               schema:
                 properties:
                   cart:
-                    $ref: '#/components/schemas/cart'
-  '/carts/{id}/line-items':
+                    $ref: "#/components/schemas/cart"
+  "/carts/{id}/line-items":
     post:
       operationId: PostCartsCartLineItems
       summary: Add a Line Item
@@ -339,190 +216,6 @@
           name: id
           required: true
           description: The id of the Cart to add the Line Item to.
-          schema:
-            type: string
-      tags:
-        - Cart
-      responses:
-        "200":
-          description: OK
-          content:
-            application/json:
-              schema:
-                properties:
-                  cart:
-                    $ref: '#/components/schemas/cart'
->>>>>>> c6dc9086
-      requestBody:
-        content:
-          application/json:
-            schema:
-<<<<<<< HEAD
-              properties:
-                region_id:
-                  type: string
-                  description: The id of the Region to create the Cart in.
-                country_code:
-                  type: string
-                  description: The 2 character ISO country code to create the Cart in.
-                items:
-                  description: >-
-                    An optional array of `variant_id`, `quantity` pairs to
-                    generate Line Items from.
-                  type: array
-                  items:
-                    properties:
-                      variant_id:
-                        description: >-
-                          The id of the Product Variant to generate a Line Item
-                          from.
-                        type: string
-                      quantity:
-                        description: The quantity of the Product Variant to add
-                        type: integer
-                context:
-                  description: >-
-                    An optional object to provide context to the Cart. The
-                    `context` field is automatically populated with `ip` and
-                    `user_agent`
-                  type: object
-=======
-              type: object
-              required:
-                - variant_id
-                - quantity
-              properties:
-                variant_id:
-                  type: string
-                  description: >-
-                    The id of the Product Variant to generate the Line Item
-                    from.
-                quantity:
-                  type: integer
-                  description: The quantity of the Product Variant to add to the Line Item.
-                metadata:
-                  type: object
-                  description: >-
-                    An optional key-value map with additional details about the
-                    Line Item.
-  '/carts/{id}/payment-sessions':
-    post:
-      operationId: PostCartsCartPaymentSessions
-      summary: Initialize Payment Sessions
-      description: >-
-        Creates Payment Sessions for each of the available Payment Providers in
-        the Cart's Region.
-      parameters:
-        - in: path
-          name: id
-          required: true
-          description: The id of the Cart.
-          schema:
-            type: string
->>>>>>> c6dc9086
-      tags:
-        - Cart
-      responses:
-        "200":
-          description: Successfully created a new Cart
-          content:
-            application/json:
-              schema:
-                properties:
-                  cart:
-<<<<<<< HEAD
-                    $ref: "#/components/schemas/cart"
-  "/carts/{id}/line-items":
-    post:
-      operationId: PostCartsCartLineItems
-      summary: Add a Line Item
-      description: >-
-        Generates a Line Item with a given Product Variant and adds it to the
-        Cart
-=======
-                    $ref: '#/components/schemas/cart'
-  '/carts/{id}/discounts/{code}':
-    delete:
-      operationId: DeleteCartsCartDiscountsDiscount
-      description: Removes a Discount from a Cart.
-      summary: Remove Discount from Cart
->>>>>>> c6dc9086
-      parameters:
-        - in: path
-          name: id
-          required: true
-<<<<<<< HEAD
-          description: The id of the Cart to add the Line Item to.
-          schema:
-            type: string
-=======
-          description: The id of the Cart.
-          schema:
-            type: string
-        - in: path
-          name: code
-          required: true
-          description: The unique Discount code.
-          schema:
-            type: string
-      tags:
-        - Cart
-      responses:
-        "200":
-          description: OK
-          content:
-            application/json:
-              schema:
-                properties:
-                  cart:
-                    $ref: '#/components/schemas/cart'
-  '/carts/{id}/line-items/{line_id}':
-    delete:
-      operationId: DeleteCartsCartLineItemsItem
-      summary: Delete a Line Item
-      description: Removes a Line Item from a Cart.
-      parameters:
-        - in: path
-          name: id
-          required: true
-          description: The id of the Cart.
-          schema:
-            type: string
-        - in: path
-          name: line_id
-          required: true
-          description: The id of the Line Item.
-          schema:
-            type: string
->>>>>>> c6dc9086
-      tags:
-        - Cart
-      responses:
-        '200':
-          description: OK
-          content:
-            application/json:
-              schema:
-                properties:
-                  cart:
-<<<<<<< HEAD
-=======
-                    $ref: '#/components/schemas/cart'
-    post:
-      operationId: PostCartsCartLineItemsItem
-      summary: Update a Line Item
-      description: Updates a Line Item if the desired quantity can be fulfilled.
-      parameters:
-        - in: path
-          name: id
-          required: true
-          description: The id of the Cart.
-          schema:
-            type: string
-        - in: path
-          name: line_id
-          required: true
-          description: The id of the Line Item.
           schema:
             type: string
       tags:
@@ -535,7 +228,6 @@
               schema:
                 properties:
                   cart:
->>>>>>> c6dc9086
                     $ref: "#/components/schemas/cart"
       requestBody:
         content:
@@ -543,7 +235,6 @@
             schema:
               type: object
               required:
-<<<<<<< HEAD
                 - variant_id
                 - quantity
               properties:
@@ -567,79 +258,11 @@
       description: >-
         Creates Payment Sessions for each of the available Payment Providers in
         the Cart's Region.
-=======
-                - quantity
-              properties:
-                quantity:
-                  type: integer
-                  description: The quantity to set the Line Item to.
-  '/carts/{id}/payment-sessions/{provider_id}':
-    delete:
-      operationId: DeleteCartsCartPaymentSessionsSession
-      summary: Delete a Payment Session
-      description: >-
-        Deletes a Payment Session on a Cart. May be useful if a payment has
-        failed.
->>>>>>> c6dc9086
       parameters:
         - in: path
           name: id
           required: true
           description: The id of the Cart.
-          schema:
-            type: string
-<<<<<<< HEAD
-=======
-        - in: path
-          name: provider_id
-          required: true
-          description: >-
-            The id of the Payment Provider used to create the Payment Session to
-            be deleted.
-          schema:
-            type: string
->>>>>>> c6dc9086
-      tags:
-        - Cart
-      responses:
-        '200':
-          description: OK
-          content:
-            application/json:
-              schema:
-                properties:
-                  cart:
-<<<<<<< HEAD
-                    $ref: "#/components/schemas/cart"
-  "/carts/{id}/discounts/{code}":
-    delete:
-      operationId: DeleteCartsCartDiscountsDiscount
-      description: Removes a Discount from a Cart.
-      summary: Remove Discount from Cart
-=======
-                    $ref: '#/components/schemas/cart'
-    post:
-      operationId: PostCartsCartPaymentSessionUpdate
-      summary: Update a Payment Session
-      description: Updates a Payment Session with additional data.
->>>>>>> c6dc9086
-      parameters:
-        - in: path
-          name: id
-          required: true
-          description: The id of the Cart.
-          schema:
-            type: string
-        - in: path
-<<<<<<< HEAD
-          name: code
-          required: true
-          description: The unique Discount code.
-=======
-          name: provider_id
-          required: true
-          description: The id of the payment provider.
->>>>>>> c6dc9086
           schema:
             type: string
       tags:
@@ -652,45 +275,23 @@
               schema:
                 properties:
                   cart:
-<<<<<<< HEAD
                     $ref: "#/components/schemas/cart"
-  "/carts/{id}/line-items/{line_id}":
+  "/carts/{id}/discounts/{code}":
     delete:
-      operationId: DeleteCartsCartLineItemsItem
-      summary: Delete a Line Item
-      description: Removes a Line Item from a Cart.
-=======
-                    $ref: '#/components/schemas/cart'
-      requestBody:
-        content:
-          application/json:
-            schema:
-              type: object
-              required:
-                - data
-              properties:
-                data:
-                  type: object
-                  description: The data to update the payment session with.
-  '/carts/{id}':
-    get:
-      operationId: GetCartsCart
-      summary: Retrieve a Cart
-      description: Retrieves a Cart.
->>>>>>> c6dc9086
+      operationId: DeleteCartsCartDiscountsDiscount
+      description: Removes a Discount from a Cart.
+      summary: Remove Discount from Cart
       parameters:
         - in: path
           name: id
           required: true
           description: The id of the Cart.
-<<<<<<< HEAD
           schema:
             type: string
         - in: path
-          name: line_id
+          name: code
           required: true
-          description: The id of the Line Item.
-=======
+          description: The unique Discount code.
           schema:
             type: string
       tags:
@@ -703,14 +304,12 @@
               schema:
                 properties:
                   cart:
-                    $ref: '#/components/schemas/cart'
-  '/carts/{id}/payment-sessions/{provider_id}/refresh':
-    post:
-      operationId: PostCartsCartPaymentSessionsSession
-      summary: Refresh a Payment Session
-      description: >-
-        Refreshes a Payment Session to ensure that it is in sync with the Cart -
-        this is usually not necessary.
+                    $ref: "#/components/schemas/cart"
+  "/carts/{id}/line-items/{line_id}":
+    delete:
+      operationId: DeleteCartsCartLineItemsItem
+      summary: Delete a Line Item
+      description: Removes a Line Item from a Cart.
       parameters:
         - in: path
           name: id
@@ -719,12 +318,9 @@
           schema:
             type: string
         - in: path
-          name: provider_id
+          name: line_id
           required: true
-          description: >-
-            The id of the Payment Provider that created the Payment Session to
-            be refreshed.
->>>>>>> c6dc9086
+          description: The id of the Line Item.
           schema:
             type: string
       tags:
@@ -737,26 +333,22 @@
               schema:
                 properties:
                   cart:
-<<<<<<< HEAD
                     $ref: "#/components/schemas/cart"
     post:
       operationId: PostCartsCartLineItemsItem
       summary: Update a Line Item
       description: Updates a Line Item if the desired quantity can be fulfilled.
-=======
-                    $ref: '#/components/schemas/cart'
-  '/carts/{id}/payment-session':
-    post:
-      operationId: PostCartsCartPaymentSession
-      summary: Select a Payment Session
-      description: >-
-        Selects a Payment Session as the session intended to be used towards the
-        completion of the Cart.
       parameters:
         - in: path
           name: id
           required: true
           description: The id of the Cart.
+          schema:
+            type: string
+        - in: path
+          name: line_id
+          required: true
+          description: The id of the Line Item.
           schema:
             type: string
       tags:
@@ -774,52 +366,7 @@
         content:
           application/json:
             schema:
-              type: object
               required:
-                - provider_id
-              properties:
-                provider_id:
-                  type: string
-                  description: The id of the Payment Provider.
-  '/store/carts/{id}':
-    post:
-      operationId: PostCartsCartPaymentMethodUpdate
-      summary: Update a Cart"
-      description: Updates a Cart.
->>>>>>> c6dc9086
-      parameters:
-        - in: path
-          name: id
-          required: true
-          description: The id of the Cart.
-          schema:
-            type: string
-<<<<<<< HEAD
-        - in: path
-          name: line_id
-          required: true
-          description: The id of the Line Item.
-          schema:
-            type: string
-      tags:
-        - Cart
-      responses:
-        "200":
-          description: OK
-          content:
-            application/json:
-              schema:
-                properties:
-                  cart:
-                    $ref: "#/components/schemas/cart"
-=======
->>>>>>> c6dc9086
-      requestBody:
-        content:
-          application/json:
-            schema:
-              required:
-<<<<<<< HEAD
                 - quantity
               properties:
                 quantity:
@@ -832,32 +379,6 @@
       description: >-
         Deletes a Payment Session on a Cart. May be useful if a payment has
         failed.
-=======
-                - provider_id
-              properties:
-                provider_id:
-                  type: string
-                  description: The id of the Payment Provider.
-                data:
-                  type: object
-                  description: ''
-      tags:
-        - Cart
-      responses:
-        "200":
-          description: OK
-          content:
-            application/json:
-              schema:
-                properties:
-                  cart:
-                    $ref: '#/components/schemas/cart'
-  '/gift-cards/{code}':
-    get:
-      operationId: GetGiftCardsCode
-      summary: Retrieve Gift Card by Code
-      description: Retrieves a Gift Card by its associated unqiue code.
->>>>>>> c6dc9086
       parameters:
         - in: path
           name: id
@@ -882,7 +403,6 @@
             application/json:
               schema:
                 properties:
-<<<<<<< HEAD
                   cart:
                     $ref: "#/components/schemas/cart"
     post:
@@ -954,30 +474,10 @@
       description: >-
         Refreshes a Payment Session to ensure that it is in sync with the Cart -
         this is usually not necessary.
-=======
-                  id:
-                    description: The id of the Gift Card
-                  code:
-                    description: The code of the Gift Card
-                  value:
-                    description: The original value of the Gift Card.
-                  balance:
-                    description: The current balanace of the Gift Card
-                  region:
-                    $ref: '#/components/schemas/region'
-  '/orders/cart/{cart_id}':
-    get:
-      operationId: GetOrdersOrderCartId
-      summary: Retrieves Order by Cart id
-      description: >-
-        Retrieves an Order by the id of the Cart that was used to create the
-        Order.
->>>>>>> c6dc9086
       parameters:
         - in: path
           name: cart_id
           required: true
-<<<<<<< HEAD
           description: The id of the Cart.
           schema:
             type: string
@@ -987,9 +487,6 @@
           description: >-
             The id of the Payment Provider that created the Payment Session to
             be refreshed.
-=======
-          description: The id of Cart.
->>>>>>> c6dc9086
           schema:
             type: string
       tags:
@@ -1001,7 +498,6 @@
             application/json:
               schema:
                 properties:
-<<<<<<< HEAD
                   cart:
                     $ref: "#/components/schemas/cart"
   "/carts/{id}/payment-session":
@@ -1011,20 +507,10 @@
       description: >-
         Selects a Payment Session as the session intended to be used towards the
         completion of the Cart.
-=======
-                  order:
-                    $ref: '#/components/schemas/order'
-  '/orders/{id}':
-    get:
-      operationId: GetOrdersOrder
-      summary: Retrieves an Order
-      description: Retrieves an Order
->>>>>>> c6dc9086
       parameters:
         - in: path
           name: id
           required: true
-<<<<<<< HEAD
           description: The id of the Cart.
           schema:
             type: string
@@ -1114,21 +600,11 @@
         - Cart
       responses:
         "200":
-=======
-          description: The id of the Order.
-          schema:
-            type: string
-      tags:
-        - Order
-      responses:
-        '200':
->>>>>>> c6dc9086
           description: OK
           content:
             application/json:
               schema:
                 properties:
-<<<<<<< HEAD
                   cart:
                     $ref: "#/components/schemas/cart"
   "/collections/{id}":
@@ -1136,41 +612,15 @@
       operationId: GetCollectionsCollection
       summary: Retrieve a Product Collection
       description: Retrieves a Product Collection.
-=======
-                  customer:
-                    $ref: '#/components/schemas/customer'
-  /orders:
-    get:
-      operationId: GetOrders
-      summary: Look Up an Order
-      description: >-
-        Looks for an Order with a given `display_id`, `email` pair. The
-        `display_id`, `email` pair must match in order for the Order to be
-        returned.
->>>>>>> c6dc9086
       parameters:
         - in: query
           name: display_id
           required: true
-<<<<<<< HEAD
           description: The id of the Product Collection
           schema:
             type: string
       tags:
         - Collection
-=======
-          description: The display id given to the Order.
-          schema:
-            type: number
-        - in: query
-          name: email
-          required: true
-          description: The email of the Order with the given display_id.
-          schema:
-            type: string
-      tags:
-        - Order
->>>>>>> c6dc9086
       responses:
         '200':
           description: OK
@@ -1178,7 +628,6 @@
             application/json:
               schema:
                 properties:
-<<<<<<< HEAD
                   collection:
                     $ref: "#/components/schemas/product_collection"
   /collections:
@@ -1276,32 +725,15 @@
       operationId: GetAuthEmail
       summary: Check if email has account
       description: Checks if a Customer with the given email has signed up.
-=======
-                  order:
-                    $ref: '#/components/schemas/order'
-  '/collections/{id}':
-    get:
-      operationId: GetCollectionsCollection
-      summary: Retrieve a Product Collection
-      description: Retrieves a Product Collection.
->>>>>>> c6dc9086
       parameters:
         - in: path
           name: email
           required: true
-<<<<<<< HEAD
           description: The Customer's email.
           schema:
             type: string
       tags:
         - Auth
-=======
-          description: The id of the Product Collection
-          schema:
-            type: string
-      tags:
-        - Collection
->>>>>>> c6dc9086
       responses:
         '200':
           description: OK
@@ -1309,7 +741,6 @@
             application/json:
               schema:
                 properties:
-<<<<<<< HEAD
                   exists:
                     type: boolean
   "/gift-cards/{code}":
@@ -1322,36 +753,11 @@
           name: code
           required: true
           description: The unique Gift Card code.
-=======
-                  collection:
-                    $ref: '#/components/schemas/product_collection'
-  /collections:
-    get:
-      operationId: GetCollections
-      summary: List Product Collections
-      description: Retrieve a list of Product Collection.
-      parameters:
-        - in: query
-          name: offset
-          description: >-
-            The number of collections to skip before starting to collect the
-            collections set
-          schema:
-            type: integer
-            default: 0
-        - in: query
-          name: limit
-          description: The number of collections to return
->>>>>>> c6dc9086
           schema:
             type: integer
             default: 10
       tags:
-<<<<<<< HEAD
         - Gift Card
-=======
-        - Collection
->>>>>>> c6dc9086
       responses:
         '200':
           description: OK
@@ -1359,7 +765,6 @@
             application/json:
               schema:
                 properties:
-<<<<<<< HEAD
                   id:
                     description: The id of the Gift Card
                   code:
@@ -1370,10 +775,6 @@
                     description: The current balanace of the Gift Card
                   region:
                     $ref: "#/components/schemas/region"
-=======
-                  collection:
-                    $ref: '#/components/schemas/product_collection'
->>>>>>> c6dc9086
   /customers/me/addresses:
     post:
       operationId: PostCustomersCustomerAddresses
@@ -1390,30 +791,18 @@
                 address:
                   description: The Address to add to the Customer.
                   anyOf:
-<<<<<<< HEAD
                     - $ref: "#/components/schemas/address"
       tags:
         - Customer
       responses:
         "200":
-=======
-                    - $ref: '#/components/schemas/address'
-      tags:
-        - Customer
-      responses:
-        '200':
->>>>>>> c6dc9086
           description: A successful response
           content:
             application/json:
               schema:
                 properties:
                   customer:
-<<<<<<< HEAD
                     $ref: "#/components/schemas/customer"
-=======
-                    $ref: '#/components/schemas/customer'
->>>>>>> c6dc9086
   /customers:
     post:
       operationId: PostCustomers
@@ -1430,11 +819,7 @@
               schema:
                 properties:
                   customer:
-<<<<<<< HEAD
                     $ref: "#/components/schemas/customer"
-=======
-                    $ref: '#/components/schemas/customer'
->>>>>>> c6dc9086
       requestBody:
         content:
           application/json:
@@ -1461,11 +846,7 @@
                 phone:
                   type: string
                   description: The Customer's phone number.
-<<<<<<< HEAD
   "/customers/me/addresses/{address_id}":
-=======
-  '/customers/me/addresses/{address_id}':
->>>>>>> c6dc9086
     delete:
       operationId: DeleteCustomersCustomerAddressesAddress
       summary: Delete an Address
@@ -1488,11 +869,7 @@
               schema:
                 properties:
                   customer:
-<<<<<<< HEAD
                     $ref: "#/components/schemas/customer"
-=======
-                    $ref: '#/components/schemas/customer'
->>>>>>> c6dc9086
     post:
       operationId: PostCustomersCustomerAddressesAddress
       summary: Update a Shipping Address
@@ -1513,11 +890,7 @@
                 address:
                   description: The updated Address.
                   anyOf:
-<<<<<<< HEAD
                     - $ref: "#/components/schemas/address"
-=======
-                    - $ref: '#/components/schemas/address'
->>>>>>> c6dc9086
       tags:
         - Customer
       responses:
@@ -1528,11 +901,7 @@
               schema:
                 properties:
                   customer:
-<<<<<<< HEAD
                     $ref: "#/components/schemas/customer"
-=======
-                    $ref: '#/components/schemas/customer'
->>>>>>> c6dc9086
   /customers/me:
     get:
       operationId: GetCustomersCustomer
@@ -1544,22 +913,14 @@
       tags:
         - Customer
       responses:
-<<<<<<< HEAD
         "200":
-=======
-        '200':
->>>>>>> c6dc9086
           description: OK
           content:
             application/json:
               schema:
                 properties:
                   customer:
-<<<<<<< HEAD
                     $ref: "#/components/schemas/customer"
-=======
-                    $ref: '#/components/schemas/customer'
->>>>>>> c6dc9086
     post:
       operationId: PostCustomersCustomer
       summary: Update Customer details
@@ -1579,11 +940,7 @@
                 billing_address:
                   description: The Address to be used for billing purposes.
                   anyOf:
-<<<<<<< HEAD
                     - $ref: "#/components/schemas/address"
-=======
-                    - $ref: '#/components/schemas/address'
->>>>>>> c6dc9086
                 password:
                   description: The Customer's password.
                   type: string
@@ -1596,7 +953,6 @@
                 metadata:
                   description: Metadata about the customer.
                   type: object
-<<<<<<< HEAD
       tags:
         - Customer
       responses:
@@ -1617,8 +973,6 @@
         are saved with Payment Providers and it is their responsibility to fetch
         saved methods.
       x-authenticated: true
-=======
->>>>>>> c6dc9086
       tags:
         - Customer
       responses:
@@ -1628,29 +982,6 @@
             application/json:
               schema:
                 properties:
-<<<<<<< HEAD
-=======
-                  customer:
-                    $ref: '#/components/schemas/customer'
-  /customers/me/payment-methods:
-    get:
-      operationId: GetCustomersCustomerPaymentMethods
-      summary: Retrieve saved payment methods
-      description: >-
-        Retrieves a list of a Customer's saved payment methods. Payment methods
-        are saved with Payment Providers and it is their responsibility to fetch
-        saved methods.
-      x-authenticated: true
-      tags:
-        - Customer
-      responses:
-        '200':
-          description: OK
-          content:
-            application/json:
-              schema:
-                properties:
->>>>>>> c6dc9086
                   payment_methods:
                     type: array
                     items:
@@ -1712,20 +1043,12 @@
                     description: The offset for pagination.
                     type: integer
                   limit:
-<<<<<<< HEAD
                     description: "The maxmimum number of Orders to return,"
-=======
-                    description: 'The maxmimum number of Orders to return,'
->>>>>>> c6dc9086
                     type: integer
                   orders:
                     type: array
                     items:
-<<<<<<< HEAD
                       $ref: "#/components/schemas/order"
-=======
-                      $ref: '#/components/schemas/order'
->>>>>>> c6dc9086
   /customers/password-token:
     post:
       operationId: PostCustomersCustomerPasswordToken
@@ -1738,11 +1061,7 @@
       tags:
         - Customer
       responses:
-<<<<<<< HEAD
         "204":
-=======
-        '204':
->>>>>>> c6dc9086
           description: OK
       requestBody:
         content:
@@ -1759,7 +1078,6 @@
     post:
       operationId: PostCustomersResetPassword
       summary: Resets Customer password
-<<<<<<< HEAD
       description: >-
         Resets a Customer's password using a password token created by a
         previous /password-token request.
@@ -1798,8 +1116,6 @@
     get:
       operationId: GetOrdersOrderCartId
       summary: Retrieves Order by Cart id
-=======
->>>>>>> c6dc9086
       description: >-
         Resets a Customer's password using a password token created by a
         previous /password-token request.
@@ -2774,11 +2090,7 @@
         customers:
           type: array
           items:
-<<<<<<< HEAD
             $ref: "#/components/schemas/customer"
-=======
-            $ref: '#/components/schemas/customer'
->>>>>>> c6dc9086
         created_at:
           type: string
           format: date-time
@@ -4078,11 +3390,7 @@
           description: The Products contained in the Product Collection.
           type: array
           items:
-<<<<<<< HEAD
             $ref: "#/components/schemas/product"
-=======
-            $ref: '#/components/schemas/product'
->>>>>>> c6dc9086
         created_at:
           description: The date with timezone at which the resource was created.
           type: string
