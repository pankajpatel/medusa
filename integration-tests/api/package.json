{
  "name": "api",
  "version": "1.0.0",
  "main": "index.js",
  "license": "MIT",
  "scripts": {
    "test": "jest --runInBand",
    "build": "babel src -d dist --extensions \".ts,.js\""
  },
  "dependencies": {
<<<<<<< HEAD
    "@medusajs/medusa": "1.1.28-dev-1624556551881",
    "medusa-interfaces": "1.1.16-dev-1624556551881",
=======
    "@medusajs/medusa": "1.1.29-dev-1626162503472",
    "medusa-interfaces": "1.1.17-dev-1626162503472",
>>>>>>> f96d0d3a
    "typeorm": "^0.2.31"
  },
  "devDependencies": {
    "@babel/cli": "^7.12.10",
    "@babel/core": "^7.12.10",
    "@babel/node": "^7.12.10",
<<<<<<< HEAD
    "babel-preset-medusa-package": "1.1.9-dev-1624556551881",
=======
    "babel-preset-medusa-package": "1.1.10-dev-1626162503472",
>>>>>>> f96d0d3a
    "jest": "^26.6.3"
  }
}<|MERGE_RESOLUTION|>--- conflicted
+++ resolved
@@ -8,24 +8,15 @@
     "build": "babel src -d dist --extensions \".ts,.js\""
   },
   "dependencies": {
-<<<<<<< HEAD
-    "@medusajs/medusa": "1.1.28-dev-1624556551881",
-    "medusa-interfaces": "1.1.16-dev-1624556551881",
-=======
     "@medusajs/medusa": "1.1.29-dev-1626162503472",
     "medusa-interfaces": "1.1.17-dev-1626162503472",
->>>>>>> f96d0d3a
     "typeorm": "^0.2.31"
   },
   "devDependencies": {
     "@babel/cli": "^7.12.10",
     "@babel/core": "^7.12.10",
     "@babel/node": "^7.12.10",
-<<<<<<< HEAD
-    "babel-preset-medusa-package": "1.1.9-dev-1624556551881",
-=======
     "babel-preset-medusa-package": "1.1.10-dev-1626162503472",
->>>>>>> f96d0d3a
     "jest": "^26.6.3"
   }
 }