--- conflicted
+++ resolved
@@ -1,21 +1,9 @@
 {
   "name": "root",
   "private": true,
-<<<<<<< HEAD
   "workspaces": [
     "packages/*"
   ],
-=======
-  "workspaces": {
-    "packages": [
-      "packages/*"
-    ],
-    "nohoist": [
-      "**/tsdx",
-      "**/tsdx/**"
-    ]
-  },
->>>>>>> 91a237a3
   "devDependencies": {
     "@babel/core": "^7.12.7",
     "@babel/eslint-parser": "^7.15.8",
@@ -50,14 +38,10 @@
     "pg-god": "^1.0.11",
     "prettier": "^2.1.1",
     "resolve-cwd": "^3.0.0",
-<<<<<<< HEAD
-    "ts-jest": "^27.1.1",
     "turbo": "^1.0.19",
-=======
     "ts-jest": "^26.5.6",
     "typedoc": "^0.22.15",
     "typedoc-plugin-markdown": "^3.12.1",
->>>>>>> 91a237a3
     "typeorm": "^0.2.31"
   },
   "lint-staged": {
@@ -69,11 +53,7 @@
     "hooks:uninstall": "husky uninstall",
     "publish:next": "lerna publish --canary --preid next --dist-tag next",
     "bootstrap": "lerna bootstrap",
-<<<<<<< HEAD
     "build": "turbo run build",
-=======
-    "build": "lerna run build",
->>>>>>> 91a237a3
     "lint": "eslint --ext .js,.jsx,.ts,.tsx .",
     "jest": "jest",
     "test": "jest",
@@ -106,11 +86,5 @@
     "oas-normalize": "^5.0.1",
     "swagger-inline": "^3.2.2"
   },
-<<<<<<< HEAD
-  "resolutions": {
-    "**/tsdx/typescript": "^4.4.0"
-  }
-=======
   "packageManager": "yarn@3.2.1"
->>>>>>> 91a237a3
 }