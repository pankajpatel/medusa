{
  "name": "root",
  "private": true,
  "workspaces": {
    "packages": [
      "packages/*"
    ],
    "nohoist": [
      "**/tsdx",
      "**/tsdx/**"
    ]
  },
  "devDependencies": {
    "@babel/core": "^7.12.7",
    "@babel/eslint-parser": "^7.15.8",
    "@babel/node": "^7.12.6",
    "@babel/plugin-proposal-class-properties": "^7.10.4",
    "@babel/plugin-transform-classes": "^7.10.4",
    "@babel/plugin-transform-instanceof": "^7.10.4",
    "@babel/plugin-transform-runtime": "^7.11.5",
    "@babel/preset-env": "^7.11.5",
    "@babel/register": "^7.11.5",
    "@babel/runtime": "^7.11.2",
    "@typescript-eslint/eslint-plugin": "^5.0.0",
    "@typescript-eslint/parser": "^5.0.0",
    "axios": "^0.21.1",
    "axios-mock-adapter": "^1.19.0",
    "babel-jest": "^26.6.3",
    "babel-preset-medusa-package": "^1.0.0",
    "cross-env": "^7.0.2",
    "eslint": "^8.2.0",
    "eslint-config-google": "^0.14.0",
    "eslint-config-prettier": "^8.3.0",
    "eslint-plugin-prettier": "^4.0.0",
    "express": "^4.17.1",
    "get-port": "^5.1.1",
    "husky": "^7.0.2",
    "import-from": "^3.0.0",
    "jest": "^26.6.3",
    "lerna": "^3.22.1",
    "lint-staged": "^11.2.3",
    "microbundle": "^0.13.3",
    "mongoose": "^5.10.15",
    "pg-god": "^1.0.11",
    "prettier": "^2.1.1",
    "resolve-cwd": "^3.0.0",
    "ts-jest": "^26.5.6",
    "turbo": "^1.1.3",
    "typedoc": "^0.22.15",
    "typedoc-plugin-markdown": "^3.12.1",
    "typeorm": "^0.2.31"
  },
  "lint-staged": {
    "*.{js,jsx,ts,tsx}": "eslint --ext .js,.jsx,.ts,.tsx --fix",
    "*.{md,yaml,yml}": "prettier --write"
  },
  "scripts": {
    "hooks:install": "husky install",
    "hooks:uninstall": "husky uninstall",
    "publish:next": "lerna publish --canary --preid next --dist-tag next",
    "bootstrap": "lerna bootstrap",
    "build": "turbo run build",
    "lint": "eslint --ext .js,.jsx,.ts,.tsx .",
    "jest": "jest",
    "test": "turbo run test",
    "prettier": "prettier",
    "test:integration": "jest --config=integration-tests/jest.config.js",
    "test:integration:api": "jest --config=integration-tests/jest.config.js --projects=integration-tests/api",
    "test:integration:plugins": "jest --config=integration-tests/jest.config.js --projects=integration-tests/plugins",
    "test:fixtures": "jest --config=docs-util/jest.config.js --runInBand",
    "generate:services": "typedoc --options typedoc.services.js",
    "release:snapshot": "changeset publish --no-git-tags --snapshot --tag snapshot"
  },
  "dependencies": {
    "@changesets/changelog-github": "^0.4.5",
    "@changesets/cli": "^2.23.0",
    "global": "^4.4.0",
    "import-from": "^3.0.0",
    "oas-normalize": "^5.0.1",
    "swagger-inline": "^3.2.2"
  },
<<<<<<< HEAD
  "resolutions": {
    "**/tsdx/typescript": "^4.5.0"
  },
  "packageManager": "yarn@1.22.17"
=======
  "packageManager": "yarn@3.2.1"
>>>>>>> 91a237a3
}<|MERGE_RESOLUTION|>--- conflicted
+++ resolved
@@ -79,12 +79,5 @@
     "oas-normalize": "^5.0.1",
     "swagger-inline": "^3.2.2"
   },
-<<<<<<< HEAD
-  "resolutions": {
-    "**/tsdx/typescript": "^4.5.0"
-  },
-  "packageManager": "yarn@1.22.17"
-=======
   "packageManager": "yarn@3.2.1"
->>>>>>> 91a237a3
 }