--- conflicted
+++ resolved
@@ -10,11 +10,7 @@
   plugins: ["prettier"],
   extends: ["eslint:recommended", "google", "plugin:prettier/recommended"],
   rules: {
-<<<<<<< HEAD
-    curly: [1, "all"],
-=======
     curly: ["error", "all"],
->>>>>>> a94d9816
     "new-cap": "off",
     "require-jsdoc": "off",
     "no-unused-expressions": "off",
